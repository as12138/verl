--- conflicted
+++ resolved
@@ -29,18 +29,7 @@
 from torch.distributed.fsdp._runtime_utils import _lazy_init
 from torch.distributed.fsdp.wrap import size_based_auto_wrap_policy, transformer_auto_wrap_policy
 from transformers.trainer_pt_utils import get_module_class_from_name
-<<<<<<< HEAD
-import torch
-import torch.nn as nn
-import torch.distributed as dist
 from verl.utils.device import get_torch_device
-
-
-def init_fn(x: torch.nn.Module):
-    if not torch.distributed.get_rank() == 0:
-        x = x.to_empty(device=get_torch_device().current_device(), recurse=False)
-        get_torch_device().empty_cache()
-=======
 
 if version.parse(torch.__version__) >= version.parse("2.6"):
     from torch.distributed.fsdp import CPUOffloadPolicy, FSDPModule, MixedPrecisionPolicy, fully_shard
@@ -52,9 +41,8 @@
 
 def init_fn(x: torch.nn.Module):
     if torch.distributed.get_rank() != 0:
-        x = x.to_empty(device=torch.cuda.current_device(), recurse=False)
-        torch.cuda.empty_cache()
->>>>>>> e12edc7f
+        x = x.to_empty(device=get_torch_device().current_device(), recurse=False)
+        get_torch_device().empty_cache()
     return x
 
 
@@ -151,13 +139,7 @@
         if handle._offload_params:
             continue
         flat_param = handle.flat_param
-<<<<<<< HEAD
-        assert flat_param.data.data_ptr() == flat_param._local_shard.data_ptr() and \
-               id(flat_param.data) != id(flat_param._local_shard) and \
-               flat_param.data.size() == flat_param._local_shard.size()
-=======
         assert flat_param.data.data_ptr() == flat_param._local_shard.data_ptr() and id(flat_param.data) != id(flat_param._local_shard) and flat_param.data.size() == flat_param._local_shard.size()
->>>>>>> e12edc7f
         handle.flat_param_to(torch.device("cpu"), non_blocking=True)
         # the following still keeps id(._local_shard) != id(.data)
         flat_param._local_shard = flat_param.data
@@ -171,7 +153,7 @@
     for param in model.parameters():
         param.data = param.data.to(torch.device("cpu"), non_blocking=True)
     if empty_cache:
-        torch.cuda.empty_cache()
+        get_torch_device().empty_cache()
 
 
 @torch.no_grad()
@@ -183,13 +165,8 @@
     assert isinstance(model, FSDP)
     # lazy init FSDP model
     _lazy_init(model, model)
-<<<<<<< HEAD
-    assert model._is_root, f"Only support root model loading to GPU"
+    assert model._is_root, "Only support root model loading to GPU"
     device_id = get_torch_device().current_device()
-=======
-    assert model._is_root, "Only support root model loading to GPU"
-    device_id = torch.cuda.current_device()
->>>>>>> e12edc7f
     for handle in model._all_handles:
         if handle._offload_params:
             continue
