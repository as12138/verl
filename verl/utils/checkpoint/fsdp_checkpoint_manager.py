--- conflicted
+++ resolved
@@ -23,13 +23,8 @@
 from transformers import GenerationConfig, PreTrainedTokenizer, ProcessorMixin
 
 from verl.utils.fs import copy_to_local, is_non_local
-<<<<<<< HEAD
 from verl.utils.device import is_cuda_available
-
-from transformers import PreTrainedTokenizer, ProcessorMixin
-=======
 from verl.utils.fsdp_utils import fsdp_version, get_fsdp_state_ctx
->>>>>>> e12edc7f
 
 from .checkpoint_manager import BaseCheckpointManager
 
@@ -101,15 +96,9 @@
 
         lr_scheduler_state_dict = extra_state_dict["lr_scheduler"]
 
-<<<<<<< HEAD
         state_dict_cfg = ShardedStateDictConfig(offload_to_cpu=True if is_cuda_available else False)
         optim_cfg = ShardedOptimStateDictConfig(offload_to_cpu=True if is_cuda_available else False)
-        with FSDP.state_dict_type(self.model, StateDictType.SHARDED_STATE_DICT, state_dict_cfg, optim_cfg):
-=======
-        state_dict_cfg = ShardedStateDictConfig(offload_to_cpu=True)
-        optim_cfg = ShardedOptimStateDictConfig(offload_to_cpu=True)
         with get_fsdp_state_ctx(self.model, StateDictType.SHARDED_STATE_DICT, state_dict_cfg, optim_cfg):
->>>>>>> e12edc7f
             self.model.load_state_dict(model_state_dict)
             if self.optimizer is not None:
                 self.optimizer.load_state_dict(optimizer_state_dict)
