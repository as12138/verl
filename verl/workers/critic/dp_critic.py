# Copyright 2024 Bytedance Ltd. and/or its affiliates
#
# Licensed under the Apache License, Version 2.0 (the "License");
# you may not use this file except in compliance with the License.
# You may obtain a copy of the License at
#
#     http://www.apache.org/licenses/LICENSE-2.0
#
# Unless required by applicable law or agreed to in writing, software
# distributed under the License is distributed on an "AS IS" BASIS,
# WITHOUT WARRANTIES OR CONDITIONS OF ANY KIND, either express or implied.
# See the License for the specific language governing permissions and
# limitations under the License.
"""
Implement a multiprocess PPOCritic
"""
import itertools
from typing import Iterable

import torch
import torch.distributed
from torch import nn, optim

from torch.distributed.fsdp import FullyShardedDataParallel as FSDP

from verl import DataProto
from verl.trainer.ppo import core_algos
from verl.workers.critic import BasePPOCritic
from verl.utils.py_functional import append_to_dict
from verl.utils.torch_functional import masked_mean
from verl.utils.ulysses import ulysses_pad_and_slice_inputs, gather_outpus_and_unpad
from verl.utils.seqlen_balancing import rearrange_micro_batches, get_reverse_idx

from verl.bert_padding import pad_input, unpad_input, rearrange, index_first_axis

__all__ = ['DataParallelPPOCritic']


class DataParallelPPOCritic(BasePPOCritic):

    def __init__(self, config, critic_module: nn.Module, critic_optimizer: optim.Optimizer):
        super().__init__(config=config)
        self.critic_module = critic_module
        self.critic_optimizer = critic_optimizer
        self.use_remove_padding = self.config.model.get('use_remove_padding', False)
        print(f'Critic use_remove_padding={self.use_remove_padding}')

        self.ulysses_sequence_parallel_size = self.config.get('ulysses_sequence_parallel_size', 1)

    def _forward_micro_batch(self, micro_batch):
        response_length = micro_batch['responses'].size(-1)
        with torch.autocast(device_type='npu', dtype=torch.bfloat16):
            input_ids = micro_batch['input_ids']
            batch, seqlen = input_ids.shape
            attention_mask = micro_batch['attention_mask']
            position_ids = micro_batch['position_ids']

            if self.use_remove_padding:
                input_ids_rmpad, indices, *_ = unpad_input(input_ids.unsqueeze(-1),
                                                           attention_mask)  # input_ids_rmpad (total_nnz, ...)
                input_ids_rmpad = input_ids_rmpad.transpose(0, 1)  # (1, total_nnz)

                # unpad the position_ids to align the rotary
                position_ids_rmpad = index_first_axis(rearrange(position_ids.unsqueeze(-1), "b s ... -> (b s) ..."),
                                                      indices).transpose(0, 1)

                # pad and slice the inputs if sp > 1
                if self.ulysses_sequence_parallel_size > 1:
                    input_ids_rmpad, position_ids_rmpad, pad_size = ulysses_pad_and_slice_inputs(input_ids_rmpad,
                                                                                                 position_ids_rmpad,
                                                                                                 sp_size=self.ulysses_sequence_parallel_size)

                # only pass input_ids and position_ids to enable flash_attn_varlen
                input_ids_rmpad = input_ids_rmpad.long()
                position_ids_rmpad = position_ids_rmpad.long()
                output = self.critic_module(input_ids=input_ids_rmpad,
                                            attention_mask=None,
                                            position_ids=position_ids_rmpad,
                                            use_cache=False)  # prevent model thinks we are generating
                values_rmpad = output.logits
                values_rmpad = values_rmpad.squeeze(0)  # (total_nnz)

                # gather output if sp > 1
                if self.ulysses_sequence_parallel_size > 1:
                    values_rmpad = gather_outpus_and_unpad(values_rmpad,
                                                           gather_dim=0,
                                                           unpad_dim=0,
                                                           padding_size=pad_size)

                # pad it back
                values = pad_input(values_rmpad, indices=indices, batch=batch, seqlen=seqlen).squeeze(-1)
                values = values[:, -response_length - 1:-1]
            else:
                input_ids = input_ids.long()
                position_ids = position_ids.long()
                output = self.critic_module(input_ids=input_ids,
                                            attention_mask=attention_mask,
                                            position_ids=position_ids,
                                            use_cache=False)  # prevent model thinks we are generating
                values = output.logits
                values = values[:, -response_length - 1:-1].squeeze(-1)
            return values

    def _optimizer_step(self):
        assert self.config.grad_clip is not None

        if isinstance(self.critic_module, FSDP):
            grad_norm = self.critic_module.clip_grad_norm_(self.config.grad_clip)
        else:
            grad_norm = torch.nn.utils.clip_grad_norm_(self.critic_module.parameters(), max_norm=self.config.grad_clip)
        self.critic_optimizer.step()
        return grad_norm

    def compute_values(self, data: DataProto) -> torch.Tensor:
        self.critic_module.eval()
        micro_batch_size = data.meta_info['micro_batch_size']
        select_keys = ['responses', 'input_ids', 'attention_mask', 'position_ids']
        batch = data.select(batch_keys=select_keys).batch
        use_dynamic_bsz = data.meta_info['use_dynamic_bsz']

        if use_dynamic_bsz:
            # split using dynamic bsz
            max_token_len = data.meta_info['max_token_len'] * self.ulysses_sequence_parallel_size
            micro_batches, indices = rearrange_micro_batches(batch=batch, max_token_len=max_token_len)
        else:
            micro_batches = batch.split(micro_batch_size)

        values_lst = []
        for micro_batch in micro_batches:
            with torch.no_grad():
                values = self._forward_micro_batch(micro_batch)
            values_lst.append(values)
        values = torch.concat(values_lst, dim=0)
        responses = data.batch['responses']
        attention_mask = data.batch['attention_mask']
        response_length = responses.size(1)
        values = values * attention_mask[:, -response_length - 1:-1]

        if use_dynamic_bsz:
            indices = list(itertools.chain.from_iterable(indices))
            assert len(indices) == values.size(0), f"{len(indices)} vs. {values.size()}"
            revert_indices = torch.tensor(get_reverse_idx(indices), dtype=torch.long)
            values = values[revert_indices]

        return values

    def update_critic(self, data: DataProto):
        # make sure we are in training mode
        self.critic_module.train()
        metrics = {}

        select_keys = ['input_ids', 'responses', 'attention_mask', 'position_ids', 'values', 'returns']
        batch = data.select(batch_keys=select_keys).batch
        # Split to make minibatch iterator for updating the actor
        # See PPO paper for details. https://arxiv.org/abs/1707.06347
        dataloader = batch.split(self.config.ppo_mini_batch_size)

        for batch_idx, data in enumerate(dataloader):
            # split batch into micro_batches
            mini_batch = data
            if self.config.use_dynamic_bsz:
                max_token_len = self.config.ppo_max_token_len_per_gpu * self.ulysses_sequence_parallel_size
                micro_batches, _ = rearrange_micro_batches(batch=mini_batch, max_token_len=max_token_len)
            else:
                micro_batches = mini_batch.split(self.config.ppo_micro_batch_size_per_gpu)
                self.gradient_accumulation = self.config.ppo_mini_batch_size // self.config.ppo_micro_batch_size_per_gpu

            self.critic_optimizer.zero_grad()

            for data in micro_batches:
                data = data.to("npu")  # critic device is cpu when using offload
                input_ids = data['input_ids']
                responses = data['responses']
                attention_mask = data['attention_mask']
                position_ids = data['position_ids']
                values = data['values']
                returns = data['returns']
                response_length = responses.size(1)

                eos_mask = attention_mask[:, -response_length - 1:-1]

                vpreds = self._forward_micro_batch(data)

                # assert not torch.any(torch.isnan(vpreds)).item()

                vf_loss, vf_clipfrac = core_algos.compute_value_loss(vpreds=vpreds,
                                                                     values=values,
                                                                     returns=returns,
                                                                     eos_mask=eos_mask,
                                                                     cliprange_value=self.config.cliprange_value)
                if self.config.use_dynamic_bsz:
<<<<<<< HEAD
                    loss = vf_loss * (len(data) / self.config.ppo_mini_batch_size)
                else:
                    loss = vf_loss / self.gradient_accumulation
=======
                    # relative to the dynamic bsz
                    loss = vf_loss * (len(data) / self.config.ppo_mini_batch_size)
                else:
                    loss = vf_loss / self.gradient_accumulation

>>>>>>> 0c32cf78
                loss.backward()

                data = {
                    'critic/vf_loss': vf_loss.detach().item(),
                    'critic/vf_clipfrac': vf_clipfrac.detach().item(),
                    'critic/vpred_mean': masked_mean(vpreds, eos_mask).detach().item(),
                }

                append_to_dict(metrics, data)

            grad_norm = self._optimizer_step()
            data = {'critic/grad_norm': grad_norm.detach().item()}
            append_to_dict(metrics, data)
        self.critic_optimizer.zero_grad()
        return metrics<|MERGE_RESOLUTION|>--- conflicted
+++ resolved
@@ -31,7 +31,7 @@
 from verl.utils.ulysses import ulysses_pad_and_slice_inputs, gather_outpus_and_unpad
 from verl.utils.seqlen_balancing import rearrange_micro_batches, get_reverse_idx
 
-from verl.bert_padding import pad_input, unpad_input, rearrange, index_first_axis
+from flash_attn.bert_padding import pad_input, unpad_input, rearrange, index_first_axis
 
 __all__ = ['DataParallelPPOCritic']
 
@@ -49,7 +49,7 @@
 
     def _forward_micro_batch(self, micro_batch):
         response_length = micro_batch['responses'].size(-1)
-        with torch.autocast(device_type='npu', dtype=torch.bfloat16):
+        with torch.autocast(device_type='cuda', dtype=torch.bfloat16):
             input_ids = micro_batch['input_ids']
             batch, seqlen = input_ids.shape
             attention_mask = micro_batch['attention_mask']
@@ -66,13 +66,11 @@
 
                 # pad and slice the inputs if sp > 1
                 if self.ulysses_sequence_parallel_size > 1:
-                    input_ids_rmpad, position_ids_rmpad, pad_size = ulysses_pad_and_slice_inputs(input_ids_rmpad,
-                                                                                                 position_ids_rmpad,
-                                                                                                 sp_size=self.ulysses_sequence_parallel_size)
+                    input_ids_rmpad, position_ids_rmpad, pad_size = ulysses_pad_and_slice_inputs(input_ids_rmpad, \
+                                                                                                position_ids_rmpad, \
+                                                                                                sp_size=self.ulysses_sequence_parallel_size)
 
                 # only pass input_ids and position_ids to enable flash_attn_varlen
-                input_ids_rmpad = input_ids_rmpad.long()
-                position_ids_rmpad = position_ids_rmpad.long()
                 output = self.critic_module(input_ids=input_ids_rmpad,
                                             attention_mask=None,
                                             position_ids=position_ids_rmpad,
@@ -91,8 +89,6 @@
                 values = pad_input(values_rmpad, indices=indices, batch=batch, seqlen=seqlen).squeeze(-1)
                 values = values[:, -response_length - 1:-1]
             else:
-                input_ids = input_ids.long()
-                position_ids = position_ids.long()
                 output = self.critic_module(input_ids=input_ids,
                                             attention_mask=attention_mask,
                                             position_ids=position_ids,
@@ -168,7 +164,7 @@
             self.critic_optimizer.zero_grad()
 
             for data in micro_batches:
-                data = data.to("npu")  # critic device is cpu when using offload
+                data = data.cuda()  # critic device is cpu when using offload
                 input_ids = data['input_ids']
                 responses = data['responses']
                 attention_mask = data['attention_mask']
@@ -189,17 +185,11 @@
                                                                      eos_mask=eos_mask,
                                                                      cliprange_value=self.config.cliprange_value)
                 if self.config.use_dynamic_bsz:
-<<<<<<< HEAD
-                    loss = vf_loss * (len(data) / self.config.ppo_mini_batch_size)
-                else:
-                    loss = vf_loss / self.gradient_accumulation
-=======
                     # relative to the dynamic bsz
                     loss = vf_loss * (len(data) / self.config.ppo_mini_batch_size)
                 else:
                     loss = vf_loss / self.gradient_accumulation
 
->>>>>>> 0c32cf78
                 loss.backward()
 
                 data = {
