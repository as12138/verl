# Copyright 2024 Bytedance Ltd. and/or its affiliates
#
# Licensed under the Apache License, Version 2.0 (the "License");
# you may not use this file except in compliance with the License.
# You may obtain a copy of the License at
#
#     http://www.apache.org/licenses/LICENSE-2.0
#
# Unless required by applicable law or agreed to in writing, software
# distributed under the License is distributed on an "AS IS" BASIS,
# WITHOUT WARRANTIES OR CONDITIONS OF ANY KIND, either express or implied.
# See the License for the specific language governing permissions and
# limitations under the License.
"""
The main entry point to run the PPO algorithm
"""

import logging
import os
import warnings
import psutil

import torch
import torch.distributed
from torch.distributed.device_mesh import init_device_mesh
import verl.utils.torch_functional as verl_F
from omegaconf import DictConfig, open_dict
from verl import DataProto
from verl.single_controller.base import Worker
from verl.single_controller.base.decorator import register, Dispatch
from verl.utils import hf_tokenizer, hf_processor
from verl.utils.debug import log_gpu_memory_usage
from verl.utils.fs import copy_to_local
from verl.utils.fsdp_utils import get_fsdp_wrap_policy, init_fn, get_init_weight_context_manager
from verl.utils.fsdp_utils import offload_fsdp_optimizer, offload_fsdp_model_to_cpu, load_fsdp_optimizer, \
    load_fsdp_model_to_gpu
from verl.utils.import_utils import import_external_libs
from verl.utils.model import compute_position_id_with_mask
from verl.utils.flops_counter import FlopsCounter
from verl.utils.checkpoint.fsdp_checkpoint_manager import FSDPCheckpointManager
from verl.workers.sharding_manager.fsdp_ulysses import FSDPUlyssesShardingManager
from verl.utils.device import get_device_name, is_cuda_available, is_npu_available

from codetiming import Timer

logger = logging.getLogger(__file__)
logger.setLevel(os.getenv('VERL_PPO_LOGGING_LEVEL', 'WARN'))

DEVICE = get_device_name()


def create_device_mesh(world_size, fsdp_size):
    if fsdp_size < 0 or fsdp_size >= world_size:
        device_mesh = init_device_mesh(DEVICE, mesh_shape=(world_size,), mesh_dim_names=['fsdp'])
    else:
        device_mesh = init_device_mesh(DEVICE,
                                       mesh_shape=(world_size // fsdp_size, fsdp_size),
                                       mesh_dim_names=['ddp', 'fsdp'])
    return device_mesh


def get_sharding_strategy(device_mesh):
    from torch.distributed.fsdp import ShardingStrategy
    if device_mesh.ndim == 1:
        sharding_strategy = ShardingStrategy.FULL_SHARD
    elif device_mesh.ndim == 2:
        sharding_strategy = ShardingStrategy.HYBRID_SHARD
    else:
        raise NotImplementedError(f"Get device mesh ndim={device_mesh.ndim}, but only support 1 or 2")
    return sharding_strategy


class ActorRolloutRefWorker(Worker):
    """
    This worker can be instantiated as a standalone actor or a standalone rollout or a standalone reference policy
    or a hybrid engine based on the config.rollout
    """

    def __init__(self, config: DictConfig, role: str):
        super().__init__()
        self.config = config
        import torch.distributed
        if not torch.distributed.is_initialized():
            torch.distributed.init_process_group(backend="hccl" if is_npu_available else "nccl")

        # build device mesh for FSDP
        world_size = torch.distributed.get_world_size()
        # TODO(sgm): support FSDP hybrid shard for larger model
        self.device_mesh = create_device_mesh(world_size=world_size, fsdp_size=self.config.actor.fsdp_config.fsdp_size)

        # build device mesh for Ulysses Sequence Parallel
        self.ulysses_device_mesh = None
        self.ulysses_sequence_parallel_size = self.config.actor.get('ulysses_sequence_parallel_size', 1)
        dp = world_size // self.ulysses_sequence_parallel_size
        if self.ulysses_sequence_parallel_size > 1:
            self.ulysses_device_mesh = init_device_mesh(DEVICE,
                                                        mesh_shape=(dp, self.ulysses_sequence_parallel_size),
                                                        mesh_dim_names=['dp', 'sp'])

        self.ulysses_sharding_manager = FSDPUlyssesShardingManager(self.ulysses_device_mesh)

        self.role = role
        assert self.role in ['actor', 'rollout', 'ref', 'actor_rollout', 'actor_rollout_ref']

        self._is_actor = self.role in ['actor', 'actor_rollout', 'actor_rollout_ref']
        self._is_rollout = self.role in ['rollout', 'actor_rollout', 'actor_rollout_ref']
        self._is_ref = self.role in ['ref', 'actor_rollout_ref']

        self._is_offload_param = False
        self._is_offload_optimizer = False
        if self._is_actor:
            self._is_offload_param = self.config.actor.fsdp_config.get('param_offload', False)
            self._is_offload_optimizer = self.config.actor.fsdp_config.get('optimizer_offload', False)
        elif self._is_ref:
            # TODO: it seems that manual offload is slowly than FSDP offload
            self._is_offload_param = self.config.ref.fsdp_config.get('param_offload', False)

        # normalize config
        if self._is_actor:
            self.config.actor.ppo_mini_batch_size *= self.config.rollout.n
            self.config.actor.ppo_mini_batch_size //= (self.device_mesh.size() // self.ulysses_sequence_parallel_size)
            assert self.config.actor.ppo_mini_batch_size > 0, f'ppo_mini_batch_size {self.config.actor.ppo_mini_batch_size} should be larger than 0 after normalization'
            # micro bsz
            if self.config.actor.ppo_micro_batch_size is not None:
                self.config.actor.ppo_micro_batch_size //= (self.device_mesh.size() //
                                                            self.ulysses_sequence_parallel_size)
                self.config.actor.ppo_micro_batch_size_per_gpu = self.config.actor.ppo_micro_batch_size
                assert self.config.actor.ppo_mini_batch_size % self.config.actor.ppo_micro_batch_size_per_gpu == 0, \
                    f'normalized ppo_mini_batch_size {self.config.actor.ppo_mini_batch_size} should be divisible by ppo_micro_batch_size_per_gpu {self.config.actor.ppo_micro_batch_size_per_gpu}'
                assert self.config.actor.ppo_mini_batch_size // self.config.actor.ppo_micro_batch_size_per_gpu > 0, \
                    f'normalized ppo_mini_batch_size {self.config.actor.ppo_mini_batch_size} should be larger than ppo_micro_batch_size_per_gpu {self.config.actor.ppo_micro_batch_size_per_gpu}'

        # normalize rollout config
        if self._is_rollout and self.config.rollout.log_prob_micro_batch_size is not None:
            self.config.rollout.log_prob_micro_batch_size //= (self.device_mesh.size() //
                                                               self.ulysses_sequence_parallel_size)
            self.config.rollout.log_prob_micro_batch_size_per_gpu = self.config.rollout.log_prob_micro_batch_size
        # normalize ref config
        if self._is_ref and self.config.ref.log_prob_micro_batch_size is not None:
            self.config.ref.log_prob_micro_batch_size //= (self.device_mesh.size() //
                                                           self.ulysses_sequence_parallel_size)
            self.config.ref.log_prob_micro_batch_size_per_gpu = self.config.ref.log_prob_micro_batch_size

    def _build_model_optimizer(self,
                               model_path,
                               fsdp_config,
                               optim_config,
                               override_model_config,
                               use_remove_padding=False,
                               enable_gradient_checkpointing=False,
                               trust_remote_code=False,
                               use_liger=False,
                               role='actor'):
        from verl.utils.model import print_model_size, update_model_config, get_generation_config
        from verl.utils.torch_dtypes import PrecisionType
        from transformers import AutoModelForCausalLM, AutoConfig, AutoModelForVision2Seq
        from torch.distributed.fsdp import FullyShardedDataParallel as FSDP, ShardingStrategy, MixedPrecision, CPUOffload
        from torch import optim

        assert role in ['actor', 'ref']

        log_gpu_memory_usage('Before init from HF AutoModel', logger=logger)
        local_path = copy_to_local(model_path)

        # note that we have to create model in fp32. Otherwise, the optimizer is in bf16, which is incorrect
        # TODO(zhangchi.usc1992): 1. support create from random initialized model. 2. Support init with FSDP directly
        self.tokenizer = hf_tokenizer(local_path, trust_remote_code=trust_remote_code)
        self.processor = hf_processor(local_path, trust_remote_code=trust_remote_code)

        torch_dtype = fsdp_config.get('model_dtype', None)
        if torch_dtype is None:
            torch_dtype = torch.float32 if self._is_actor else torch.bfloat16
        else:
            torch_dtype = PrecisionType.to_dtype(torch_dtype)

        # override model kwargs
        actor_model_config = AutoConfig.from_pretrained(local_path, trust_remote_code=trust_remote_code)

        self.generation_config = get_generation_config(local_path, trust_remote_code=trust_remote_code)

        override_config_kwargs = {
            'bos_token_id': self.tokenizer.bos_token_id,
            'eos_token_id': self.tokenizer.eos_token_id,
            'pad_token_id': self.tokenizer.pad_token_id,
        }
        override_config_kwargs.update(override_model_config)
        update_model_config(actor_model_config, override_config_kwargs=override_config_kwargs)
        if self.rank == 0:
            print(f'Model config after override: {actor_model_config}')

        # NOTE(fix me): tie_word_embedding causes meta_tensor init to hang
        init_context = get_init_weight_context_manager(use_meta_tensor=not actor_model_config.tie_word_embeddings,
                                                       mesh=self.device_mesh)

        with init_context(), warnings.catch_warnings():
            warnings.simplefilter("ignore")
            if type(actor_model_config) in AutoModelForVision2Seq._model_mapping.keys():
                actor_module_class = AutoModelForVision2Seq
            else:
                actor_module_class = AutoModelForCausalLM

<<<<<<< HEAD
            actor_module = actor_module_class.from_pretrained(
                pretrained_model_name_or_path=local_path,
                torch_dtype=torch_dtype,
                config=actor_model_config,
                attn_implementation='flash_attention_2' if is_cuda_available else 'sdpa',
                trust_remote_code=trust_remote_code)
=======
            actor_module = actor_module_class.from_pretrained(pretrained_model_name_or_path=local_path,
                                                              torch_dtype=torch_dtype,
                                                              config=actor_model_config,
                                                              attn_implementation='flash_attention_2',
                                                              trust_remote_code=trust_remote_code)

            if use_remove_padding or self.ulysses_sequence_parallel_size > 1:
                from verl.models.transformers.monkey_patch import apply_monkey_patch
                apply_monkey_patch(model=actor_module, ulysses_sp_size=self.ulysses_sequence_parallel_size)

>>>>>>> d13434fd
            # Apply Liger kernel to the model if use_liger is set to True
            if use_liger:
                from liger_kernel.transformers.monkey_patch import _apply_liger_kernel_to_instance
                _apply_liger_kernel_to_instance(model=actor_module)

            # some parameters may not in torch_dtype. TODO(zhangchi.usc1992) remove this after we switch to fsdp2
            actor_module.to(torch_dtype)

            if enable_gradient_checkpointing:
                actor_module.gradient_checkpointing_enable(gradient_checkpointing_kwargs={'use_reentrant': False})
        torch.distributed.barrier()

        if self.rank == 0:
            print_model_size(actor_module)

        log_gpu_memory_usage('After init from HF AutoModel', logger=logger)

        # We wrap FSDP for rollout as well
        mixed_precision_config = fsdp_config.get('mixed_precision', None)
        if mixed_precision_config is not None:
            param_dtype = PrecisionType.to_dtype(mixed_precision_config.get('param_dtype', 'bf16'))
            reduce_dtype = PrecisionType.to_dtype(mixed_precision_config.get('reduce_dtype', 'fp32'))
            buffer_dtype = PrecisionType.to_dtype(mixed_precision_config.get('buffer_dtype', 'fp32'))
        else:
            param_dtype = torch.bfloat16
            reduce_dtype = torch.float32
            buffer_dtype = torch.float32

        mixed_precision = MixedPrecision(param_dtype=param_dtype, reduce_dtype=reduce_dtype, buffer_dtype=buffer_dtype)

        auto_wrap_policy = get_fsdp_wrap_policy(module=actor_module, config=fsdp_config.get('wrap_policy', None))

        if self._is_rollout and self.config.rollout.name == 'hf':
            # TODO(zhangchi.usc1992, shengguangming) fix me. Current, auto_wrap_policy causes HFRollout to hang in Gemma
            auto_wrap_policy = None

        print(f'wrap_policy: {auto_wrap_policy}')

        fsdp_mesh = self.device_mesh
        sharding_strategy = get_sharding_strategy(fsdp_mesh)

        # TODO: add transformer policy
        # We force reference policy to use CPUOffload to save memory.
        # We force turn off CPUOffload for actor because it causes incorrect results when using grad accumulation
        cpu_offload = None if role == 'actor' else CPUOffload(offload_params=True)
        actor_module_fsdp = FSDP(
            actor_module,
            cpu_offload=cpu_offload,
            param_init_fn=init_fn,
            use_orig_params=False,
            auto_wrap_policy=auto_wrap_policy,
            device_id=torch.npu.current_device() if is_npu_available else torch.cuda.current_device(),
            sharding_strategy=sharding_strategy,  # zero3
            mixed_precision=mixed_precision,
            sync_module_states=True,
            device_mesh=self.device_mesh,
            forward_prefetch=False)

        log_gpu_memory_usage('After Actor FSDP init', logger=logger)

        # TODO: add more optimizer args into config
        if role == 'actor' and optim_config is not None:
            from verl.utils.torch_functional import get_constant_schedule_with_warmup
            actor_optimizer = optim.AdamW(actor_module_fsdp.parameters(),
                                          lr=optim_config.lr,
                                          betas=optim_config.get('betas', (0.9, 0.999)),
                                          weight_decay=optim_config.get('weight_decay', 1e-2))

            total_steps = optim_config.get('total_training_steps', 0)
            num_warmup_steps_ratio = optim_config.get('lr_warmup_steps_ratio', 0.)
            num_warmup_steps = int(num_warmup_steps_ratio * total_steps)

            print(f'Total steps: {total_steps}, num_warmup_steps: {num_warmup_steps}')

            actor_lr_scheduler = get_constant_schedule_with_warmup(optimizer=actor_optimizer,
                                                                   num_warmup_steps=num_warmup_steps)
        else:
            actor_optimizer = None
            actor_lr_scheduler = None

        log_gpu_memory_usage('After actor optimizer init', logger=logger)

        return actor_module_fsdp, actor_optimizer, actor_lr_scheduler, actor_model_config

    def _build_rollout(self, trust_remote_code=False):
        from torch.distributed.device_mesh import init_device_mesh
        # TODO(sgm): support FSDP hybrid shard for larger model
        infer_tp = self.config.rollout.tensor_model_parallel_size
        dp = self.world_size // infer_tp
        assert self.world_size % infer_tp == 0, f'rollout world_size: {self.world_size} is not divisible by infer_tp: {infer_tp}'
        rollout_device_mesh = init_device_mesh(DEVICE, mesh_shape=(dp, infer_tp), mesh_dim_names=['dp', 'infer_tp'])
        rollout_name = self.config.rollout.name
        if rollout_name == 'hf':
            from verl.workers.rollout import HFRollout
            from verl.workers.sharding_manager import BaseShardingManager
            rollout = HFRollout(module=self.actor_module_fsdp, config=self.config.rollout)
            rollout_sharding_manager = BaseShardingManager()
            # TODO: a sharding manager that do nothing?

        elif rollout_name == 'vllm':
            from verl.workers.rollout.vllm_rollout import vLLMRollout, vllm_mode
            from verl.workers.sharding_manager import FSDPVLLMShardingManager
            log_gpu_memory_usage(f'Before building {rollout_name} rollout', logger=None)
            local_path = copy_to_local(self.config.model.path)
            if vllm_mode == 'customized':
                rollout = vLLMRollout(actor_module=self.actor_module_fsdp,
                                      config=self.config.rollout,
                                      tokenizer=self.tokenizer,
                                      model_hf_config=self.actor_model_config)
            elif vllm_mode == 'spmd':
                rollout = vLLMRollout(model_path=local_path,
                                      config=self.config.rollout,
                                      tokenizer=self.tokenizer,
                                      model_hf_config=self.actor_model_config,
                                      device_mesh=rollout_device_mesh,
                                      trust_remote_code=trust_remote_code)
            else:
                raise NotImplementedError("vllm_mode must be 'customized' or 'spmd'")
            log_gpu_memory_usage(f'After building {rollout_name} rollout', logger=None)
            if torch.distributed.get_world_size() == 1:
                self.config.rollout.load_format = 'dummy_hf'
            rollout_sharding_manager = FSDPVLLMShardingManager(module=self.actor_module_fsdp,
                                                               inference_engine=rollout.inference_engine,
                                                               model_config=self.actor_model_config,
                                                               full_params='hf' in self.config.rollout.load_format,
                                                               device_mesh=rollout_device_mesh)
            log_gpu_memory_usage('After building sharding manager', logger=None)

        elif rollout_name == 'sglang':
            from verl.workers.rollout.sglang_rollout import SGLangRollout
            # NOTE(linjunrong): Due to recent fp8 support in SGLang. Now importing any symbol relate to SGLang's model_runner would check CUDA device capability.
            # However, due to veRL's setting, the main process of ray can not find any CUDA device, which would potentially lead to:
            # "RuntimeError: No CUDA GPUs are available".
            # For this reason, sharding_manager.__init__ should not import FSDPSGLangShardingManager and we import it here use the abs path.
            # check: https://github.com/sgl-project/sglang/blob/00f42707eaddfc2c0528e5b1e0094025c640b7a0/python/sglang/srt/layers/quantization/fp8_utils.py#L76
            from verl.workers.sharding_manager.fsdp_sglang import FSDPSGLangShardingManager
            log_gpu_memory_usage(f'Before building {rollout_name} rollout', logger=None)
            rollout = SGLangRollout(actor_module=self.config.model.path,
                                    config=self.config.rollout,
                                    tokenizer=self.tokenizer,
                                    model_hf_config=self.actor_model_config)
            log_gpu_memory_usage(f'After building {rollout_name} rollout', logger=None)

            if torch.distributed.get_world_size() == 1:
                self.config.rollout.load_format = 'dummy_hf'
            rollout_sharding_manager = FSDPSGLangShardingManager(module=self.actor_module_fsdp,
                                                                 inference_engine=rollout.inference_engine,
                                                                 model_config=self.actor_model_config,
                                                                 full_params='hf' in self.config.rollout.load_format,
                                                                 device_mesh=rollout_device_mesh)
            log_gpu_memory_usage('After building sharding manager', logger=None)

        return rollout, rollout_sharding_manager

    @register(dispatch_mode=Dispatch.ONE_TO_ALL)
    def init_model(self):
        from verl.workers.actor import DataParallelPPOActor
        # This is used to import external_lib into the huggingface systems
        import_external_libs(self.config.model.get('external_lib', None))

        from omegaconf import OmegaConf
        override_model_config = OmegaConf.to_container(self.config.model.get('override_config', OmegaConf.create()))

        use_remove_padding = self.config.model.get('use_remove_padding', False)

        if self._is_actor or self._is_rollout:
            # we need the model for actor and rollout
            if self._is_actor:
                optim_config = self.config.actor.optim
                fsdp_config = self.config.actor.fsdp_config
            else:
                optim_config = None
                fsdp_config = OmegaConf.create()
            self.actor_module_fsdp, self.actor_optimizer, self.actor_lr_scheduler, self.actor_model_config = self._build_model_optimizer(
                model_path=self.config.model.path,
                fsdp_config=fsdp_config,
                optim_config=optim_config,
                override_model_config=override_model_config,
                use_remove_padding=use_remove_padding,
                enable_gradient_checkpointing=self.config.model.get('enable_gradient_checkpointing', False),
                trust_remote_code=self.config.model.get('trust_remote_code', False),
                use_liger=self.config.model.get('use_liger', False),
                role='actor')

            # get the original unwrapped module
            self.actor_module = self.actor_module_fsdp._fsdp_wrapped_module

            if self._is_offload_optimizer:
                offload_fsdp_optimizer(optimizer=self.actor_optimizer)
                log_gpu_memory_usage('After offload actor optimizer during init', logger=logger)
        # load from checkpoint
        if self._is_actor:
            OmegaConf.set_struct(self.config.actor, True)
            with open_dict(self.config.actor):
                self.config.actor.use_remove_padding = use_remove_padding
            self.actor = DataParallelPPOActor(config=self.config.actor,
                                              actor_module=self.actor_module_fsdp,
                                              actor_optimizer=self.actor_optimizer)

        if self._is_rollout:
            self.rollout, self.rollout_sharding_manager = self._build_rollout(
                trust_remote_code=self.config.model.get('trust_remote_code', False))

        if self._is_ref:
            self.ref_module_fsdp = self._build_model_optimizer(model_path=self.config.model.path,
                                                               fsdp_config=self.config.ref.fsdp_config,
                                                               optim_config=None,
                                                               override_model_config=override_model_config,
                                                               use_remove_padding=use_remove_padding,
                                                               trust_remote_code=self.config.model.get(
                                                                   'trust_remote_code', False),
                                                               use_liger=self.config.model.get('use_liger', False),
                                                               role='ref')[0]
            OmegaConf.set_struct(self.config.ref, True)
            with open_dict(self.config.ref):
                self.config.ref.use_remove_padding = use_remove_padding
            self.ref_policy = DataParallelPPOActor(config=self.config.ref, actor_module=self.ref_module_fsdp)

        if self._is_actor:
            self.flops_counter = FlopsCounter(self.actor_model_config)
            self.checkpoint_manager = FSDPCheckpointManager(
                model=self.actor_module_fsdp,
                optimizer=self.actor.actor_optimizer,
                lr_scheduler=self.actor_lr_scheduler,
                processing_class=self.processor if self.processor is not None else self.tokenizer,
                checkpoint_contents=self.config.actor.checkpoint.contents)

    @register(dispatch_mode=Dispatch.DP_COMPUTE_PROTO)
    def update_actor(self, data: DataProto):
        # Support all hardwares
        data = data.to(torch.npu.current_device() if is_npu_available else torch.cuda.current_device())

        assert self._is_actor
        if self._is_offload_param:
            load_fsdp_model_to_gpu(self.actor_module_fsdp)
        if self._is_offload_optimizer:
            load_fsdp_optimizer(
                optimizer=self.actor_optimizer,
                device_id=torch.npu.current_device() if is_npu_available else torch.cuda.current_device())

        # Support all hardwares
        data.batch = data.batch.to(torch.cuda.current_device())

        log_gpu_memory_usage('Before update policy', logger=logger)

        with self.ulysses_sharding_manager:
            data = self.ulysses_sharding_manager.preprocess_data(data=data)
            # perform training
            with Timer(name='update_policy', logger=None) as timer:
                metrics = self.actor.update_policy(data=data)
            delta_time = timer.last
            global_num_tokens = data.meta_info['global_token_num']
            estimated_flops, promised_flops = self.flops_counter.estimate_flops(global_num_tokens, delta_time)
            metrics[
                'perf/mfu/actor'] = estimated_flops * self.config.actor.ppo_epochs / promised_flops / self.world_size
            metrics['perf/max_memory_allocated_gb'] = torch.cuda.max_memory_allocated() / (1024**3)
            metrics['perf/max_memory_reserved_gb'] = torch.cuda.max_memory_reserved() / (1024**3)
            metrics['perf/cpu_memory_used_gb'] = psutil.virtual_memory().used / (1024**3)

            self.actor_lr_scheduler.step()
            lr = self.actor_lr_scheduler.get_last_lr()[0]
            metrics['actor/lr'] = lr

            log_gpu_memory_usage('After update policy', logger=logger)

            # TODO: here, we should return all metrics
            output = DataProto(meta_info={'metrics': metrics})

            output = self.ulysses_sharding_manager.postprocess_data(data=output)
            output = output.to('cpu')

        if self._is_offload_param:
            offload_fsdp_model_to_cpu(self.actor_module_fsdp)
        if self._is_offload_optimizer:
            offload_fsdp_optimizer(optimizer=self.actor_optimizer)

        return output

    @register(dispatch_mode=Dispatch.DP_COMPUTE_PROTO)
    def generate_sequences(self, prompts: DataProto):
        # Support all hardwares
        prompts = prompts.to(torch.npu.current_device() if is_npu_available else torch.cuda.current_device())

        assert self._is_rollout
        if self._is_offload_param:
            load_fsdp_model_to_gpu(self.actor_module_fsdp)

        # Support all hardwares
        prompts.batch = prompts.batch.to(
            torch.npu.current_device() if is_npu_available else torch.cuda.current_device())
        meta_info = {
            'eos_token_id':
                self.generation_config.eos_token_id
                if self.generation_config is not None else self.tokenizer.eos_token_id,
            'pad_token_id':
                self.generation_config.pad_token_id
                if self.generation_config is not None else self.tokenizer.pad_token_id,
        }
        prompts.meta_info.update(meta_info)
        with self.rollout_sharding_manager:

            # after parameters sync with rollout, offload actor model to CPU
            if self._is_offload_param:
                offload_fsdp_model_to_cpu(self.actor_module_fsdp)
            if self._is_offload_optimizer:
                offload_fsdp_optimizer(optimizer=self.actor_optimizer)

            log_gpu_memory_usage('After entering rollout sharding manager', logger=logger)

            prompts = self.rollout_sharding_manager.preprocess_data(prompts)
            output = self.rollout.generate_sequences(prompts=prompts)

            log_gpu_memory_usage('After rollout generation', logger=logger)

            output = self.rollout_sharding_manager.postprocess_data(output)

        output = output.to('cpu')

        # clear kv cache
        log_gpu_memory_usage('After generate_sequences', logger=logger)
        return output

    @register(dispatch_mode=Dispatch.DP_COMPUTE_PROTO)
    def compute_log_prob(self, data: DataProto):
        assert self._is_actor
        if self._is_offload_param:
            load_fsdp_model_to_gpu(self.actor_module_fsdp)

        # Support all hardwares
        data = data.to(torch.npu.current_device() if is_npu_available else torch.cuda.current_device())
        # we should always recompute old_log_probs when it is HybridEngine
        data.meta_info['micro_batch_size'] = self.config.rollout.log_prob_micro_batch_size_per_gpu
        data.meta_info['max_token_len'] = self.config.rollout.log_prob_max_token_len_per_gpu
        data.meta_info['use_dynamic_bsz'] = self.config.rollout.log_prob_use_dynamic_bsz
        data.meta_info['temperature'] = self.config.rollout.temperature
        # perform recompute log_prob
        with self.ulysses_sharding_manager:
            data = self.ulysses_sharding_manager.preprocess_data(data)
            output = self.actor.compute_log_prob(data=data)
            output = DataProto.from_dict(tensors={'old_log_probs': output},
                                         meta_info={'temperature': self.config.rollout.temperature})
            output = self.ulysses_sharding_manager.postprocess_data(output)

        output = output.to('cpu')

        # https://pytorch.org/docs/stable/notes/fsdp.html#fsdp-notes
        # unshard the root FSDP module
        if self.world_size > 1:
            self.actor.actor_module._handle.reshard(True)

        if self._is_offload_param:
            offload_fsdp_model_to_cpu(self.actor_module_fsdp)

        log_gpu_memory_usage('After compute_log_prob', logger=logger)
        return output

    @register(dispatch_mode=Dispatch.DP_COMPUTE_PROTO)
    def compute_ref_log_prob(self, data: DataProto):
        assert self._is_ref

        # Support all hardwares
        data = data.to(torch.npu.current_device() if is_npu_available else torch.cuda.current_device())

        micro_batch_size = self.config.ref.log_prob_micro_batch_size_per_gpu
        data.meta_info['micro_batch_size'] = micro_batch_size
        data.meta_info['temperature'] = self.config.rollout.temperature
        data.meta_info['max_token_len'] = self.config.ref.log_prob_max_token_len_per_gpu
        data.meta_info['use_dynamic_bsz'] = self.config.ref.log_prob_use_dynamic_bsz
        with self.ulysses_sharding_manager:
            data = self.ulysses_sharding_manager.preprocess_data(data)
            output = self.ref_policy.compute_log_prob(data=data)
            output = DataProto.from_dict(tensors={'ref_log_prob': output})
            output = self.ulysses_sharding_manager.postprocess_data(output)

        output = output.to('cpu')

        # https://pytorch.org/docs/stable/notes/fsdp.html#fsdp-notes
        # unshard the root FSDP module
        if self.world_size > 1:
            self.ref_policy.actor_module._handle.reshard(True)

        return output

    @register(dispatch_mode=Dispatch.ONE_TO_ALL)
    def save_checkpoint(self, local_path, hdfs_path=None, global_step=0, max_ckpt_to_keep=None):
        # only support save and load ckpt for actor
        assert self._is_actor
        import torch
        if self._is_offload_param:
            load_fsdp_model_to_gpu(self.actor_module_fsdp)

        self.checkpoint_manager.save_checkpoint(local_path=local_path,
                                                hdfs_path=hdfs_path,
                                                global_step=global_step,
                                                max_ckpt_to_keep=max_ckpt_to_keep)

        torch.distributed.barrier()
        if self._is_offload_param:
            offload_fsdp_model_to_cpu(self.actor_module_fsdp)

    @register(dispatch_mode=Dispatch.ONE_TO_ALL)
    def load_checkpoint(self, local_path, hdfs_path=None, del_local_after_load=False):
        if self._is_offload_param:
            load_fsdp_model_to_gpu(self.actor_module_fsdp)

        self.checkpoint_manager.load_checkpoint(local_path=local_path,
                                                hdfs_path=hdfs_path,
                                                del_local_after_load=del_local_after_load)

        if self._is_offload_param:
            offload_fsdp_model_to_cpu(self.actor_module_fsdp)

        if self._is_offload_optimizer:
            offload_fsdp_optimizer(self.actor_optimizer)


class CriticWorker(Worker):

    def __init__(self, config):
        super().__init__()
        import torch.distributed
        if not torch.distributed.is_initialized():
            torch.distributed.init_process_group(backend="hccl" if is_npu_available else "nccl")
        self.config = config

        # build device mesh for Ulysses Sequence Parallel
        world_size = torch.distributed.get_world_size()
        from torch.distributed.device_mesh import init_device_mesh

        fsdp_size = self.config.model.fsdp_config.fsdp_size
        self.device_mesh = create_device_mesh(world_size=world_size, fsdp_size=fsdp_size)

        self.ulysses_device_mesh = None
        self.ulysses_sequence_parallel_size = self.config.get('ulysses_sequence_parallel_size', 1)
        dp = world_size // self.ulysses_sequence_parallel_size
        if self.ulysses_sequence_parallel_size > 1:
            self.ulysses_device_mesh = init_device_mesh(DEVICE,
                                                        mesh_shape=(dp, self.ulysses_sequence_parallel_size),
                                                        mesh_dim_names=['dp', 'sp'])

        self.ulysses_sharding_manager = FSDPUlyssesShardingManager(self.ulysses_device_mesh)

        # set FSDP offload params
        self._is_offload_param = self.config.model.fsdp_config.param_offload
        self._is_offload_optimizer = self.config.model.fsdp_config.optimizer_offload

        # normalize config
        self.config.ppo_mini_batch_size *= self.config.rollout_n
        self.config.ppo_mini_batch_size //= (torch.distributed.get_world_size() // self.ulysses_sequence_parallel_size)
        if self.config.ppo_micro_batch_size is not None:
            self.config.ppo_micro_batch_size //= (torch.distributed.get_world_size() //
                                                  self.ulysses_sequence_parallel_size)
            self.config.forward_micro_batch_size //= (torch.distributed.get_world_size() //
                                                      self.ulysses_sequence_parallel_size)
            self.config.ppo_micro_batch_size_per_gpu = self.config.ppo_micro_batch_size
            self.config.forward_micro_batch_size_per_gpu = self.config.forward_micro_batch_size
            assert self.config.ppo_mini_batch_size % self.config.ppo_micro_batch_size_per_gpu == 0, \
                f'normalized ppo_mini_batch_size {self.config.ppo_mini_batch_size} should be divisible by ppo_micro_batch_size_per_gpu {self.config.ppo_micro_batch_size_per_gpu}'
            assert self.config.ppo_mini_batch_size // self.config.ppo_micro_batch_size_per_gpu > 0, \
                f'normalized ppo_mini_batch_size {self.config.ppo_mini_batch_size} should be larger than ppo_micro_batch_size_per_gpu {self.config.ppo_micro_batch_size_per_gpu}'

    def _build_critic_model_optimizer(self, config):
        # the following line is necessary
        from verl.utils.model import LambdaLayer, print_model_size, squeeze
        from verl.utils.torch_dtypes import PrecisionType
        from torch.distributed.fsdp import FullyShardedDataParallel as FSDP, ShardingStrategy, MixedPrecision
        from torch import optim

        local_path = copy_to_local(config.model.path)
        # note that the tokenizer between actor and critic may be different. So override tokenizer info with actor info
        # using random initialized model from any architecture. May not be the same as Actor.

        tokenizer_path = copy_to_local(config.model.tokenizer_path)
        self.tokenizer = hf_tokenizer(tokenizer_path, trust_remote_code=config.model.get('trust_remote_code', False))
        self.processor = hf_processor(tokenizer_path, trust_remote_code=config.model.get('trust_remote_code', False))

        from omegaconf import OmegaConf
        override_config = OmegaConf.to_container(self.config.model.get('override_config', OmegaConf.create()))
        override_config_kwargs = {
            'bos_token_id': self.tokenizer.bos_token_id,
            'eos_token_id': self.tokenizer.eos_token_id,
            'pad_token_id': self.tokenizer.pad_token_id,
        }
        override_config_kwargs.update(override_config)
        if self.rank == 0:
            print(f'Critic overriding config {override_config_kwargs}')

        torch_dtype = self.config.model.fsdp_config.get('model_dtype', 'fp32')
        torch_dtype = PrecisionType.to_dtype(torch_dtype)

        from transformers import AutoConfig, AutoModelForTokenClassification
        from torch import nn

        trust_remote_code = False
        critic_model_config = AutoConfig.from_pretrained(local_path, trust_remote_code=trust_remote_code)
        critic_model_config.num_labels = 1

        init_context = get_init_weight_context_manager(use_meta_tensor=not critic_model_config.tie_word_embeddings,
                                                       mesh=self.device_mesh)

        with init_context(), warnings.catch_warnings():
            warnings.simplefilter("ignore")
            setattr(critic_model_config, 'classifier_dropout', 0.)
            setattr(critic_model_config, 'hidden_dropout', '0')
            critic_module = AutoModelForTokenClassification.from_pretrained(
                pretrained_model_name_or_path=local_path,
                torch_dtype=torch_dtype,
                config=critic_model_config,
                attn_implementation='flash_attention_2' if is_cuda_available else 'sdpa',
                trust_remote_code=trust_remote_code)

            use_remove_padding = config.model.get('use_remove_padding', False)
            if use_remove_padding or self.ulysses_sequence_parallel_size > 1:
                from verl.models.transformers.monkey_patch import apply_monkey_patch
                apply_monkey_patch(model=critic_module, ulysses_sp_size=self.ulysses_sequence_parallel_size)

            # some parameters may not in torch_dtype
            critic_module.to(torch_dtype)

            if config.model.get('enable_gradient_checkpointing', False):
                critic_module.gradient_checkpointing_enable(gradient_checkpointing_kwargs={'use_reentrant': False})
        if self.rank == 0:
            print_model_size(critic_module)

        self.critic_model_config = critic_model_config

        fsdp_config = self.config.model.fsdp_config
        mixed_precision_config = fsdp_config.get('mixed_precision', None)
        if mixed_precision_config is not None:
            param_dtype = PrecisionType.to_dtype(mixed_precision_config.get('param_dtype', 'bf16'))
            reduce_dtype = PrecisionType.to_dtype(mixed_precision_config.get('reduce_dtype', 'fp32'))
            buffer_dtype = PrecisionType.to_dtype(mixed_precision_config.get('buffer_dtype', 'fp32'))
        else:
            param_dtype = torch.bfloat16
            reduce_dtype = torch.float32
            buffer_dtype = torch.float32

        mixed_precision = MixedPrecision(param_dtype=param_dtype, reduce_dtype=reduce_dtype, buffer_dtype=buffer_dtype)

        auto_wrap_policy = get_fsdp_wrap_policy(module=critic_module, config=self.config.model.fsdp_config.wrap_policy)

        log_gpu_memory_usage('Before critic FSDP', logger=None)

        fsdp_mesh = self.device_mesh
        sharding_strategy = get_sharding_strategy(fsdp_mesh)

        # Note: We force turn off CPUOffload for critic because it causes incorrect results when using grad accumulation
        critic_module = FSDP(critic_module,
                             param_init_fn=init_fn,
                             use_orig_params=False,
                             auto_wrap_policy=auto_wrap_policy,
                             device_id=torch.npu.current_device() if is_npu_available else torch.cuda.current_device(),
                             sharding_strategy=sharding_strategy,
                             mixed_precision=mixed_precision,
                             sync_module_states=True,
                             forward_prefetch=False,
                             device_mesh=self.device_mesh,
                             cpu_offload=None)

        log_gpu_memory_usage('After critic FSDP', logger=None)

        critic_optimizer = optim.AdamW(critic_module.parameters(),
                                       lr=config.optim.lr,
                                       betas=config.optim.get('betas', (0.9, 0.999)),
                                       weight_decay=config.optim.get('weight_decay', 1e-2))

        total_steps = config.optim.get('total_training_steps', 0)
        num_warmup_steps_ratio = config.optim.get('lr_warmup_steps_ratio', 0.)
        num_warmup_steps = int(num_warmup_steps_ratio * total_steps)

        print(f'Total steps: {total_steps}, num_warmup_steps: {num_warmup_steps}')

        from verl.utils.torch_functional import get_constant_schedule_with_warmup
        critic_lr_scheduler = get_constant_schedule_with_warmup(optimizer=critic_optimizer,
                                                                num_warmup_steps=num_warmup_steps)

        return critic_module, critic_optimizer, critic_lr_scheduler

    @register(dispatch_mode=Dispatch.ONE_TO_ALL)
    def init_model(self):
        # This is used to import external_lib into the huggingface systems
        import_external_libs(self.config.model.get('external_lib', None))

        from verl.workers.critic import DataParallelPPOCritic
        self.critic_module, self.critic_optimizer, self.critic_lr_scheduler = self._build_critic_model_optimizer(
            self.config)

        if self._is_offload_param:
            offload_fsdp_model_to_cpu(self.critic_module)
        if self._is_offload_optimizer:
            offload_fsdp_optimizer(optimizer=self.critic_optimizer)

        self.critic = DataParallelPPOCritic(config=self.config,
                                            critic_module=self.critic_module,
                                            critic_optimizer=self.critic_optimizer)

        self.flops_counter = FlopsCounter(self.critic_model_config)
        self.checkpoint_manager = FSDPCheckpointManager(
            model=self.critic_module,
            optimizer=self.critic_optimizer,
            lr_scheduler=self.critic_lr_scheduler,
            processing_class=self.processor if self.processor is not None else self.tokenizer,
            checkpoint_contents=self.config.checkpoint.contents)

    @register(dispatch_mode=Dispatch.DP_COMPUTE_PROTO)
    def compute_values(self, data: DataProto):

        # Support all hardwares
        data = data.to(torch.npu.current_device() if is_npu_available else torch.cuda.current_device())

        if self._is_offload_param:
            load_fsdp_model_to_gpu(self.critic_module)
        micro_batch_size = self.config.forward_micro_batch_size_per_gpu
        data.meta_info['micro_batch_size'] = micro_batch_size
        data.meta_info['max_token_len'] = self.config.forward_max_token_len_per_gpu
        data.meta_info['use_dynamic_bsz'] = self.config.use_dynamic_bsz
        # perform forward computation
        with self.ulysses_sharding_manager:
            data = self.ulysses_sharding_manager.preprocess_data(data=data)
            values = self.critic.compute_values(data=data)
            output = DataProto.from_dict(tensors={'values': values})
            output = self.ulysses_sharding_manager.postprocess_data(data=output)

        output = output.to('cpu')
        if self._is_offload_param:
            offload_fsdp_model_to_cpu(self.critic_module)
        return output

    @register(dispatch_mode=Dispatch.DP_COMPUTE_PROTO)
    def update_critic(self, data: DataProto):
        # Support all hardwares
        data = data.to(torch.npu.current_device() if is_npu_available else torch.cuda.current_device())
        if self._is_offload_param:
            load_fsdp_model_to_gpu(self.critic_module)
        if self._is_offload_optimizer:
            load_fsdp_optimizer(
                optimizer=self.critic_optimizer,
                device_id=torch.npu.current_device() if is_npu_available else torch.cuda.current_device())

        # perform forward computation
        with self.ulysses_sharding_manager:
            data = self.ulysses_sharding_manager.preprocess_data(data=data)

            with Timer(name='update_critic', logger=None) as timer:
                metrics = self.critic.update_critic(data=data)
            delta_time = timer.last

            global_num_tokens = data.meta_info['global_token_num']
            estimated_flops, promised_flops = self.flops_counter.estimate_flops(global_num_tokens, delta_time)
            metrics['mfu/critic'] = estimated_flops * self.config.ppo_epochs / promised_flops / self.world_size

            self.critic_lr_scheduler.step()
            lr = self.critic_lr_scheduler.get_last_lr()[0]
            metrics['critic/lr'] = lr

            output = DataProto(batch=None, meta_info={'metrics': metrics})
            output = self.ulysses_sharding_manager.postprocess_data(data=output)

        if self._is_offload_param:
            offload_fsdp_model_to_cpu(self.critic_module)
        if self._is_offload_optimizer:
            offload_fsdp_optimizer(optimizer=self.critic_optimizer)

        output = output.to('cpu')
        return output

    @register(dispatch_mode=Dispatch.ONE_TO_ALL)
    def save_checkpoint(self, local_path, hdfs_path=None, global_step=0, max_ckpt_to_keep=None):
        import torch
        if self._is_offload_param:
            load_fsdp_model_to_gpu(self.critic_module)

        self.checkpoint_manager.save_checkpoint(local_path=local_path,
                                                hdfs_path=hdfs_path,
                                                global_step=global_step,
                                                max_ckpt_to_keep=max_ckpt_to_keep)

        torch.distributed.barrier()
        if self._is_offload_param:
            offload_fsdp_model_to_cpu(self.critic_module)

    @register(dispatch_mode=Dispatch.ONE_TO_ALL)
    def load_checkpoint(self, local_path, hdfs_path=None, del_local_after_load=True):
        import torch
        if self._is_offload_param:
            load_fsdp_model_to_gpu(self.critic_module)

        self.checkpoint_manager.load_checkpoint(local_path=local_path,
                                                hdfs_path=hdfs_path,
                                                del_local_after_load=del_local_after_load)

        torch.distributed.barrier()
        if self._is_offload_param:
            offload_fsdp_model_to_cpu(self.critic_module)

        if self._is_offload_optimizer:
            offload_fsdp_optimizer(self.critic_optimizer)


# TODO(sgm): we may need to extract it to dp_reward_model.py
class RewardModelWorker(Worker):
    """
    Note that we only implement the reward model that is subclass of AutoModelForTokenClassification.
    """

    def __init__(self, config):
        super().__init__()
        import torch.distributed
        if not torch.distributed.is_initialized():
            torch.distributed.init_process_group(backend="hccl" if is_npu_available else "nccl")
        self.config = config

        # build device mesh for Ulysses Sequence Parallel
        world_size = torch.distributed.get_world_size()
        from torch.distributed.device_mesh import init_device_mesh

        fsdp_size = self.config.model.fsdp_config.fsdp_size
        self.device_mesh = create_device_mesh(world_size=world_size, fsdp_size=fsdp_size)

        self.ulysses_device_mesh = None
        self.ulysses_sequence_parallel_size = self.config.get('ulysses_sequence_parallel_size', 1)
        dp = world_size // self.ulysses_sequence_parallel_size
        if self.ulysses_sequence_parallel_size > 1:
            self.ulysses_device_mesh = init_device_mesh(DEVICE,
                                                        mesh_shape=(dp, self.ulysses_sequence_parallel_size),
                                                        mesh_dim_names=['dp', 'sp'])

        self.ulysses_sharding_manager = FSDPUlyssesShardingManager(self.ulysses_device_mesh)

        self.use_remove_padding = self.config.model.get('use_remove_padding', False)

        # normalize config
        if self.config.micro_batch_size is not None:
            self.config.micro_batch_size //= torch.distributed.get_world_size()
            self.config.micro_batch_size_per_gpu = self.config.micro_batch_size

    def _build_model(self, config):
        # the following line is necessary
        from transformers import AutoModelForTokenClassification, AutoConfig
        from torch.distributed.fsdp import FullyShardedDataParallel as FSDP, ShardingStrategy, CPUOffload

        # download the checkpoint from hdfs
        local_path = copy_to_local(config.model.path)

        if self.config.model.input_tokenizer is None:
            self._do_switch_chat_template = False
        else:
            self._do_switch_chat_template = True
            input_tokenizer_local_path = copy_to_local(config.model.input_tokenizer)
            self.input_tokenizer = hf_tokenizer(input_tokenizer_local_path,
                                                trust_remote_code=config.model.get('trust_remote_code', False))
            self.tokenizer = hf_tokenizer(local_path, trust_remote_code=config.model.get('trust_remote_code', False))

        trust_remote_code = config.model.get('trust_remote_code', False)
        model_config = AutoConfig.from_pretrained(local_path, trust_remote_code=trust_remote_code)
        model_config.num_labels = 1

        # note that we have to create model in fp32. Otherwise, the optimizer is in bf16, which is incorrect
        init_context = get_init_weight_context_manager(use_meta_tensor=not model_config.tie_word_embeddings,
                                                       mesh=self.device_mesh)

        with init_context(), warnings.catch_warnings():
            warnings.simplefilter("ignore")
            setattr(model_config, 'classifier_dropout', 0.)
<<<<<<< HEAD
            reward_module = AutoModelForTokenClassification.from_pretrained(
                pretrained_model_name_or_path=local_path,
                config=model_config,
                torch_dtype=torch.bfloat16,
                attn_implementation='flash_attention_2' if is_cuda_available else 'sdpa',
                trust_remote_code=trust_remote_code)
=======
            reward_module = AutoModelForTokenClassification.from_pretrained(pretrained_model_name_or_path=local_path,
                                                                            config=model_config,
                                                                            torch_dtype=torch.bfloat16,
                                                                            attn_implementation='flash_attention_2',
                                                                            trust_remote_code=trust_remote_code)

            if config.model.get('use_remove_padding', False) or self.ulysses_sequence_parallel_size > 1:
                from verl.models.transformers.monkey_patch import apply_monkey_patch
                apply_monkey_patch(model=reward_module, ulysses_sp_size=self.ulysses_sequence_parallel_size)

>>>>>>> d13434fd
            reward_module.to(torch.bfloat16)

        auto_wrap_policy = get_fsdp_wrap_policy(module=reward_module, config=self.config.model.fsdp_config)

        fsdp_mesh = self.device_mesh
        sharding_strategy = get_sharding_strategy(fsdp_mesh)

        reward_module = FSDP(
            reward_module,
            param_init_fn=init_fn,
            use_orig_params=False,
            auto_wrap_policy=auto_wrap_policy,
            device_id=torch.npu.current_device() if is_npu_available else torch.cuda.current_device(),
            sharding_strategy=sharding_strategy,  # zero3
            sync_module_states=True,
            cpu_offload=CPUOffload(offload_params=True),
            forward_prefetch=False,
            device_mesh=self.device_mesh)

        return reward_module

    @register(dispatch_mode=Dispatch.ONE_TO_ALL)
    def init_model(self):
        # This is used to import external_lib into the huggingface systems
        import_external_libs(self.config.model.get('external_lib', None))
        self.reward_module = self._build_model(config=self.config)

    def _forward_micro_batch(self, micro_batch):
        from verl.bert_padding import pad_input, unpad_input, index_first_axis, rearrange
        from verl.utils.ulysses import ulysses_pad_and_slice_inputs, gather_outpus_and_unpad

        with torch.no_grad(), torch.autocast(device_type=DEVICE, dtype=torch.bfloat16):
            input_ids = micro_batch['input_ids']
            batch_size, seqlen = input_ids.shape
            attention_mask = micro_batch['attention_mask']
            position_ids = micro_batch['position_ids']

            if self.use_remove_padding:
                input_ids_rmpad, indices, *_ = unpad_input(input_ids.unsqueeze(-1),
                                                           attention_mask)  # input_ids_rmpad (total_nnz, ...)
                input_ids_rmpad = input_ids_rmpad.transpose(0, 1)  # (1, total_nnz)

                # unpad the position_ids to align the rotary
                position_ids_rmpad = index_first_axis(rearrange(position_ids.unsqueeze(-1), "b s ... -> (b s) ..."),
                                                      indices).transpose(0, 1)

                # pad and slice the inputs if sp > 1
                if self.ulysses_sequence_parallel_size > 1:
                    input_ids_rmpad, position_ids_rmpad, pad_size = ulysses_pad_and_slice_inputs(input_ids_rmpad, \
                                                                                                position_ids_rmpad, \
                                                                                                sp_size=self.ulysses_sequence_parallel_size)

                # only pass input_ids and position_ids to enable flash_attn_varlen
                output = self.reward_module(input_ids=input_ids_rmpad,
                                            attention_mask=None,
                                            position_ids=position_ids_rmpad,
                                            use_cache=False)  # prevent model thinks we are generating
                reward_rmpad = output.logits
                reward_rmpad = reward_rmpad.squeeze(0)  # (total_nnz)

                # gather output if sp > 1
                if self.ulysses_sequence_parallel_size > 1:
                    reward_rmpad = gather_outpus_and_unpad(reward_rmpad,
                                                           gather_dim=0,
                                                           unpad_dim=0,
                                                           padding_size=pad_size)

                # pad it back
                rm_score = pad_input(reward_rmpad, indices=indices, batch=batch_size, seqlen=seqlen).squeeze(-1)
            else:
                output = self.reward_module(input_ids=input_ids,
                                            attention_mask=attention_mask,
                                            position_ids=position_ids,
                                            use_cache=False)
                rm_score = output.logits  # (batch_size, seq_len, 1)
                rm_score = rm_score.squeeze(-1)

            # extract the result of the last valid token
            eos_mask_idx = torch.argmax(position_ids * attention_mask, dim=-1)  # (bsz,)
            rm_score = rm_score[torch.arange(batch_size), eos_mask_idx]
            return rm_score

    def _expand_to_token_level(self, data: DataProto, scores: torch.Tensor):
        batch_size = data.batch.batch_size[0]
        # expand as token_level_reward
        attention_mask = data.batch['attention_mask']
        position_ids = data.batch['position_ids']
        response_length = data.batch['responses'].shape[-1]
        eos_mask_idx = torch.argmax(position_ids * attention_mask, dim=-1)  # (bsz,)
        token_level_scores = torch.zeros_like(attention_mask, dtype=scores.dtype)  # (bsz, seqlen)
        token_level_scores[torch.arange(batch_size), eos_mask_idx] = scores

        # select the response part
        token_level_scores = token_level_scores[:, -response_length:]

        return token_level_scores

    def _switch_chat_template(self, data: DataProto):
        src_max_length = data.batch['attention_mask'].shape[-1]

        src_tokenizer = self.input_tokenizer
        target_tokenizer = self.tokenizer

        rm_input_ids = []
        rm_attention_mask = []

        for i in range(data.batch.batch_size[0]):
            # extract raw prompt
            chat: list = data.non_tensor_batch['raw_prompt'][i].tolist()

            # extract response
            response_ids = data.batch['responses'][i]
            response_length = response_ids.shape[-1]
            valid_response_length = data.batch['attention_mask'][i][-response_length:].sum()
            valid_response_ids = response_ids[:valid_response_length]

            # decode
            response = src_tokenizer.decode(valid_response_ids)
            # remove bos and eos
            response = response.replace(src_tokenizer.eos_token, '')

            chat.append({'role': 'assistant', 'content': response})

            prompt_with_chat_template = target_tokenizer.apply_chat_template(chat,
                                                                             add_generation_prompt=False,
                                                                             tokenize=False)
            if self.rank == 0 and i == 0:
                # for debugging purpose
                print(f'Switch template. chat: {prompt_with_chat_template}')

            # the maximum length is actually determined by the reward model itself
            max_length = self.config.get('max_length', src_max_length)
            if max_length is None:
                max_length = src_max_length
            input_ids, attention_mask = verl_F.tokenize_and_postprocess_data(
                prompt=prompt_with_chat_template,
                tokenizer=target_tokenizer,
                max_length=max_length,
                pad_token_id=target_tokenizer.pad_token_id,
                left_pad=False,  # right padding
                truncation=self.config.get('truncation', 'right'))  # truncate from the right

            rm_input_ids.append(input_ids)
            rm_attention_mask.append(attention_mask)

        rm_input_ids = torch.cat(rm_input_ids, dim=0)
        rm_attention_mask = torch.cat(rm_attention_mask, dim=0)

        rm_position_ids = compute_position_id_with_mask(rm_attention_mask)

        rm_inputs = {'input_ids': rm_input_ids, 'attention_mask': rm_attention_mask, 'position_ids': rm_position_ids}

        return DataProto.from_dict(rm_inputs)

    @register(dispatch_mode=Dispatch.DP_COMPUTE_PROTO)
    def compute_rm_score(self, data: DataProto):
        import itertools
        from verl.utils.seqlen_balancing import rearrange_micro_batches, get_reverse_idx
        # Support all hardwares
        data = data.to(torch.npu.current_device() if is_npu_available else torch.cuda.current_device())
        if self._do_switch_chat_template:
            rm_data = self._switch_chat_template(data)
        else:
            rm_input_ids = data.batch['input_ids']
            rm_attention_mask = data.batch['attention_mask']
            rm_position_ids = data.batch['position_ids']
            rm_inputs = {
                'input_ids': rm_input_ids,
                'attention_mask': rm_attention_mask,
                'position_ids': rm_position_ids
            }
            rm_data = DataProto.from_dict(rm_inputs)

        # Support all hardwares
        rm_data.batch = rm_data.batch.to(
            torch.npu.current_device() if is_npu_available else torch.cuda.current_device())

        # perform forward computation
        with self.ulysses_sharding_manager:
            rm_data = self.ulysses_sharding_manager.preprocess_data(data=rm_data)
            data = self.ulysses_sharding_manager.preprocess_data(data=data)

            use_dynamic_bsz = self.config.use_dynamic_bsz
            if use_dynamic_bsz:
                max_token_len = self.config.forward_max_token_len_per_gpu * self.ulysses_sequence_parallel_size
                micro_batches, indices = rearrange_micro_batches(batch=rm_data.batch, max_token_len=max_token_len)
            else:
                micro_batches = rm_data.batch.split(self.config.micro_batch_size_per_gpu)
            output = []
            for micro_batch in micro_batches:
                rm_score = self._forward_micro_batch(micro_batch)
                output.append(rm_score)
            scores = torch.cat(output, dim=0)  # (batch_size)

            if use_dynamic_bsz:
                indices = list(itertools.chain.from_iterable(indices))
                assert len(indices) == scores.size(0), f"{len(indices)} vs. {scores.size()}"
                revert_indices = torch.tensor(get_reverse_idx(indices), dtype=torch.long)
                scores = scores[revert_indices]

            token_level_scores = self._expand_to_token_level(data, scores)
            # Note that this is only the scores, may not be the final rewards used to train RL
            output = DataProto.from_dict(tensors={'rm_scores': token_level_scores})
            output = self.ulysses_sharding_manager.postprocess_data(data=output)

        # https://pytorch.org/docs/stable/notes/fsdp.html#fsdp-notes
        # unshard the root FSDP module
        self.reward_module._handle.reshard(True)

        output = output.to('cpu')
        return output<|MERGE_RESOLUTION|>--- conflicted
+++ resolved
@@ -39,7 +39,7 @@
 from verl.utils.flops_counter import FlopsCounter
 from verl.utils.checkpoint.fsdp_checkpoint_manager import FSDPCheckpointManager
 from verl.workers.sharding_manager.fsdp_ulysses import FSDPUlyssesShardingManager
-from verl.utils.device import get_device_name, is_cuda_available, is_npu_available
+from verl.utils.device import get_device_name, is_cuda_available, get_torch_device, is_npu_available
 
 from codetiming import Timer
 
@@ -81,7 +81,7 @@
         self.config = config
         import torch.distributed
         if not torch.distributed.is_initialized():
-            torch.distributed.init_process_group(backend="hccl" if is_npu_available else "nccl")
+            torch.distributed.init_process_group(backend="nccl" if is_cuda_available else "hccl")
 
         # build device mesh for FSDP
         world_size = torch.distributed.get_world_size()
@@ -199,25 +199,16 @@
             else:
                 actor_module_class = AutoModelForCausalLM
 
-<<<<<<< HEAD
             actor_module = actor_module_class.from_pretrained(
                 pretrained_model_name_or_path=local_path,
                 torch_dtype=torch_dtype,
                 config=actor_model_config,
-                attn_implementation='flash_attention_2' if is_cuda_available else 'sdpa',
+                attn_implementation='sdpa',
                 trust_remote_code=trust_remote_code)
-=======
-            actor_module = actor_module_class.from_pretrained(pretrained_model_name_or_path=local_path,
-                                                              torch_dtype=torch_dtype,
-                                                              config=actor_model_config,
-                                                              attn_implementation='flash_attention_2',
-                                                              trust_remote_code=trust_remote_code)
 
             if use_remove_padding or self.ulysses_sequence_parallel_size > 1:
                 from verl.models.transformers.monkey_patch import apply_monkey_patch
                 apply_monkey_patch(model=actor_module, ulysses_sp_size=self.ulysses_sequence_parallel_size)
-
->>>>>>> d13434fd
             # Apply Liger kernel to the model if use_liger is set to True
             if use_liger:
                 from liger_kernel.transformers.monkey_patch import _apply_liger_kernel_to_instance
@@ -269,7 +260,7 @@
             param_init_fn=init_fn,
             use_orig_params=False,
             auto_wrap_policy=auto_wrap_policy,
-            device_id=torch.npu.current_device() if is_npu_available else torch.cuda.current_device(),
+            device_id=get_torch_device().current_device(),
             sharding_strategy=sharding_strategy,  # zero3
             mixed_precision=mixed_precision,
             sync_module_states=True,
@@ -448,7 +439,7 @@
     @register(dispatch_mode=Dispatch.DP_COMPUTE_PROTO)
     def update_actor(self, data: DataProto):
         # Support all hardwares
-        data = data.to(torch.npu.current_device() if is_npu_available else torch.cuda.current_device())
+        data = data.to(get_torch_device().current_device())
 
         assert self._is_actor
         if self._is_offload_param:
@@ -456,7 +447,7 @@
         if self._is_offload_optimizer:
             load_fsdp_optimizer(
                 optimizer=self.actor_optimizer,
-                device_id=torch.npu.current_device() if is_npu_available else torch.cuda.current_device())
+                device_id=get_torch_device().current_device())
 
         # Support all hardwares
         data.batch = data.batch.to(torch.cuda.current_device())
@@ -499,15 +490,12 @@
     @register(dispatch_mode=Dispatch.DP_COMPUTE_PROTO)
     def generate_sequences(self, prompts: DataProto):
         # Support all hardwares
-        prompts = prompts.to(torch.npu.current_device() if is_npu_available else torch.cuda.current_device())
+        prompts = prompts.to(get_torch_device().current_device())
 
         assert self._is_rollout
         if self._is_offload_param:
             load_fsdp_model_to_gpu(self.actor_module_fsdp)
 
-        # Support all hardwares
-        prompts.batch = prompts.batch.to(
-            torch.npu.current_device() if is_npu_available else torch.cuda.current_device())
         meta_info = {
             'eos_token_id':
                 self.generation_config.eos_token_id
@@ -529,7 +517,6 @@
 
             prompts = self.rollout_sharding_manager.preprocess_data(prompts)
             output = self.rollout.generate_sequences(prompts=prompts)
-
             log_gpu_memory_usage('After rollout generation', logger=logger)
 
             output = self.rollout_sharding_manager.postprocess_data(output)
@@ -547,7 +534,7 @@
             load_fsdp_model_to_gpu(self.actor_module_fsdp)
 
         # Support all hardwares
-        data = data.to(torch.npu.current_device() if is_npu_available else torch.cuda.current_device())
+        data = data.to(get_torch_device().current_device())
         # we should always recompute old_log_probs when it is HybridEngine
         data.meta_info['micro_batch_size'] = self.config.rollout.log_prob_micro_batch_size_per_gpu
         data.meta_info['max_token_len'] = self.config.rollout.log_prob_max_token_len_per_gpu
@@ -579,7 +566,7 @@
         assert self._is_ref
 
         # Support all hardwares
-        data = data.to(torch.npu.current_device() if is_npu_available else torch.cuda.current_device())
+        data = data.to(get_torch_device().current_device())
 
         micro_batch_size = self.config.ref.log_prob_micro_batch_size_per_gpu
         data.meta_info['micro_batch_size'] = micro_batch_size
@@ -640,7 +627,7 @@
         super().__init__()
         import torch.distributed
         if not torch.distributed.is_initialized():
-            torch.distributed.init_process_group(backend="hccl" if is_npu_available else "nccl")
+            torch.distributed.init_process_group(backend="nccl" if is_cuda_available else "hccl")
         self.config = config
 
         # build device mesh for Ulysses Sequence Parallel
@@ -726,7 +713,7 @@
                 pretrained_model_name_or_path=local_path,
                 torch_dtype=torch_dtype,
                 config=critic_model_config,
-                attn_implementation='flash_attention_2' if is_cuda_available else 'sdpa',
+                attn_implementation='sdpa',
                 trust_remote_code=trust_remote_code)
 
             use_remove_padding = config.model.get('use_remove_padding', False)
@@ -769,7 +756,7 @@
                              param_init_fn=init_fn,
                              use_orig_params=False,
                              auto_wrap_policy=auto_wrap_policy,
-                             device_id=torch.npu.current_device() if is_npu_available else torch.cuda.current_device(),
+                             device_id=get_torch_device().current_device(),
                              sharding_strategy=sharding_strategy,
                              mixed_precision=mixed_precision,
                              sync_module_states=True,
@@ -785,8 +772,10 @@
                                        weight_decay=config.optim.get('weight_decay', 1e-2))
 
         total_steps = config.optim.get('total_training_steps', 0)
-        num_warmup_steps_ratio = config.optim.get('lr_warmup_steps_ratio', 0.)
-        num_warmup_steps = int(num_warmup_steps_ratio * total_steps)
+        num_warmup_steps = int(config.optim.get('lr_warmup_steps', -1))
+        if num_warmup_steps < 0:
+            num_warmup_steps_ratio = config.optim.get('lr_warmup_steps_ratio', 0.)
+            num_warmup_steps = int(num_warmup_steps_ratio * total_steps)
 
         print(f'Total steps: {total_steps}, num_warmup_steps: {num_warmup_steps}')
 
@@ -826,7 +815,7 @@
     def compute_values(self, data: DataProto):
 
         # Support all hardwares
-        data = data.to(torch.npu.current_device() if is_npu_available else torch.cuda.current_device())
+        data = data.to(get_torch_device().current_device())
 
         if self._is_offload_param:
             load_fsdp_model_to_gpu(self.critic_module)
@@ -849,13 +838,13 @@
     @register(dispatch_mode=Dispatch.DP_COMPUTE_PROTO)
     def update_critic(self, data: DataProto):
         # Support all hardwares
-        data = data.to(torch.npu.current_device() if is_npu_available else torch.cuda.current_device())
+        data = data.to(get_torch_device().current_device())
         if self._is_offload_param:
             load_fsdp_model_to_gpu(self.critic_module)
         if self._is_offload_optimizer:
             load_fsdp_optimizer(
                 optimizer=self.critic_optimizer,
-                device_id=torch.npu.current_device() if is_npu_available else torch.cuda.current_device())
+                device_id=get_torch_device().current_device())
 
         # perform forward computation
         with self.ulysses_sharding_manager:
@@ -867,7 +856,7 @@
 
             global_num_tokens = data.meta_info['global_token_num']
             estimated_flops, promised_flops = self.flops_counter.estimate_flops(global_num_tokens, delta_time)
-            metrics['mfu/critic'] = estimated_flops * self.config.ppo_epochs / promised_flops / self.world_size
+            metrics['perf/mfu/critic'] = estimated_flops * self.config.ppo_epochs / promised_flops / self.world_size
 
             self.critic_lr_scheduler.step()
             lr = self.critic_lr_scheduler.get_last_lr()[0]
@@ -927,7 +916,7 @@
         super().__init__()
         import torch.distributed
         if not torch.distributed.is_initialized():
-            torch.distributed.init_process_group(backend="hccl" if is_npu_available else "nccl")
+            torch.distributed.init_process_group(backend="nccl" if is_cuda_available else "hccl")
         self.config = config
 
         # build device mesh for Ulysses Sequence Parallel
@@ -982,25 +971,16 @@
         with init_context(), warnings.catch_warnings():
             warnings.simplefilter("ignore")
             setattr(model_config, 'classifier_dropout', 0.)
-<<<<<<< HEAD
-            reward_module = AutoModelForTokenClassification.from_pretrained(
-                pretrained_model_name_or_path=local_path,
-                config=model_config,
-                torch_dtype=torch.bfloat16,
-                attn_implementation='flash_attention_2' if is_cuda_available else 'sdpa',
-                trust_remote_code=trust_remote_code)
-=======
             reward_module = AutoModelForTokenClassification.from_pretrained(pretrained_model_name_or_path=local_path,
                                                                             config=model_config,
                                                                             torch_dtype=torch.bfloat16,
-                                                                            attn_implementation='flash_attention_2',
+                                                                            attn_implementation='sdpa',
                                                                             trust_remote_code=trust_remote_code)
 
             if config.model.get('use_remove_padding', False) or self.ulysses_sequence_parallel_size > 1:
                 from verl.models.transformers.monkey_patch import apply_monkey_patch
                 apply_monkey_patch(model=reward_module, ulysses_sp_size=self.ulysses_sequence_parallel_size)
 
->>>>>>> d13434fd
             reward_module.to(torch.bfloat16)
 
         auto_wrap_policy = get_fsdp_wrap_policy(module=reward_module, config=self.config.model.fsdp_config)
@@ -1013,7 +993,7 @@
             param_init_fn=init_fn,
             use_orig_params=False,
             auto_wrap_policy=auto_wrap_policy,
-            device_id=torch.npu.current_device() if is_npu_available else torch.cuda.current_device(),
+            device_id=get_torch_device().current_device(),
             sharding_strategy=sharding_strategy,  # zero3
             sync_module_states=True,
             cpu_offload=CPUOffload(offload_params=True),
@@ -1029,7 +1009,11 @@
         self.reward_module = self._build_model(config=self.config)
 
     def _forward_micro_batch(self, micro_batch):
-        from verl.bert_padding import pad_input, unpad_input, index_first_axis, rearrange
+        if is_cuda_available:
+            from flash_attn.bert_padding import pad_input, unpad_input, rearrange, index_first_axis
+        elif is_npu_available:
+            from transformers.integrations.npu_flash_attention import pad_input, unpad_input, rearrange, \
+                index_first_axis
         from verl.utils.ulysses import ulysses_pad_and_slice_inputs, gather_outpus_and_unpad
 
         with torch.no_grad(), torch.autocast(device_type=DEVICE, dtype=torch.bfloat16):
@@ -1160,7 +1144,7 @@
         import itertools
         from verl.utils.seqlen_balancing import rearrange_micro_batches, get_reverse_idx
         # Support all hardwares
-        data = data.to(torch.npu.current_device() if is_npu_available else torch.cuda.current_device())
+        data = data.to(get_torch_device().current_device())
         if self._do_switch_chat_template:
             rm_data = self._switch_chat_template(data)
         else:
@@ -1176,7 +1160,7 @@
 
         # Support all hardwares
         rm_data.batch = rm_data.batch.to(
-            torch.npu.current_device() if is_npu_available else torch.cuda.current_device())
+            get_torch_device().current_device())
 
         # perform forward computation
         with self.ulysses_sharding_manager:
