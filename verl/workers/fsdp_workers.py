--- conflicted
+++ resolved
@@ -81,11 +81,7 @@
         self.config = config
         import torch.distributed
         if not torch.distributed.is_initialized():
-<<<<<<< HEAD
             torch.distributed.init_process_group(backend="hccl" if is_npu_available else "nccl")
-=======
-            torch.distributed.init_process_group()
->>>>>>> e49fb572
 
         # build device mesh for FSDP
         world_size = torch.distributed.get_world_size()
@@ -286,10 +282,8 @@
                                           weight_decay=optim_config.get('weight_decay', 1e-2))
 
             total_steps = optim_config.get('total_training_steps', 0)
-            num_warmup_steps = int(optim_config.get('lr_warmup_steps', -1))
-            if num_warmup_steps < 0:
-                num_warmup_steps_ratio = optim_config.get('lr_warmup_steps_ratio', 0.)
-                num_warmup_steps = int(num_warmup_steps_ratio * total_steps)
+            num_warmup_steps_ratio = optim_config.get('lr_warmup_steps_ratio', 0.)
+            num_warmup_steps = int(num_warmup_steps_ratio * total_steps)
 
             print(f'Total steps: {total_steps}, num_warmup_steps: {num_warmup_steps}')
 
@@ -309,15 +303,9 @@
         infer_tp = self.config.rollout.tensor_model_parallel_size
         dp = self.world_size // infer_tp
         assert self.world_size % infer_tp == 0, f'rollout world_size: {self.world_size} is not divisible by infer_tp: {infer_tp}'
-<<<<<<< HEAD
         rollout_device_mesh = init_device_mesh(DEVICE, mesh_shape=(dp, infer_tp), mesh_dim_names=['dp', 'infer_tp'])
-
-        if self.config.rollout.name == 'hf':
-=======
-        rollout_device_mesh = init_device_mesh('cuda', mesh_shape=(dp, infer_tp), mesh_dim_names=['dp', 'infer_tp'])
         rollout_name = self.config.rollout.name
         if rollout_name == 'hf':
->>>>>>> e49fb572
             from verl.workers.rollout import HFRollout
             from verl.workers.sharding_manager import BaseShardingManager
             rollout = HFRollout(module=self.actor_module_fsdp, config=self.config.rollout)
@@ -462,12 +450,9 @@
                 optimizer=self.actor_optimizer,
                 device_id=torch.npu.current_device() if is_npu_available else torch.cuda.current_device())
 
-<<<<<<< HEAD
         # Support all hardwares
-        data.batch = data.batch.to(torch.npu.current_device() if is_npu_available else torch.cuda.current_device())
-
-=======
->>>>>>> e49fb572
+        data.batch = data.batch.to(torch.cuda.current_device())
+
         log_gpu_memory_usage('Before update policy', logger=logger)
 
         with self.ulysses_sharding_manager:
@@ -512,12 +497,9 @@
         if self._is_offload_param:
             load_fsdp_model_to_gpu(self.actor_module_fsdp)
 
-<<<<<<< HEAD
         # Support all hardwares
         prompts.batch = prompts.batch.to(
             torch.npu.current_device() if is_npu_available else torch.cuda.current_device())
-=======
->>>>>>> e49fb572
         meta_info = {
             'eos_token_id':
                 self.generation_config.eos_token_id
@@ -539,6 +521,7 @@
 
             prompts = self.rollout_sharding_manager.preprocess_data(prompts)
             output = self.rollout.generate_sequences(prompts=prompts)
+
             log_gpu_memory_usage('After rollout generation', logger=logger)
 
             output = self.rollout_sharding_manager.postprocess_data(output)
@@ -795,10 +778,8 @@
                                        weight_decay=config.optim.get('weight_decay', 1e-2))
 
         total_steps = config.optim.get('total_training_steps', 0)
-        num_warmup_steps = int(config.optim.get('lr_warmup_steps', -1))
-        if num_warmup_steps < 0:
-            num_warmup_steps_ratio = config.optim.get('lr_warmup_steps_ratio', 0.)
-            num_warmup_steps = int(num_warmup_steps_ratio * total_steps)
+        num_warmup_steps_ratio = config.optim.get('lr_warmup_steps_ratio', 0.)
+        num_warmup_steps = int(num_warmup_steps_ratio * total_steps)
 
         print(f'Total steps: {total_steps}, num_warmup_steps: {num_warmup_steps}')
 
@@ -878,7 +859,7 @@
 
             global_num_tokens = data.meta_info['global_token_num']
             estimated_flops, promised_flops = self.flops_counter.estimate_flops(global_num_tokens, delta_time)
-            metrics['perf/mfu/critic'] = estimated_flops * self.config.ppo_epochs / promised_flops / self.world_size
+            metrics['mfu/critic'] = estimated_flops * self.config.ppo_epochs / promised_flops / self.world_size
 
             self.critic_lr_scheduler.step()
             lr = self.critic_lr_scheduler.get_last_lr()[0]
