--- conflicted
+++ resolved
@@ -55,25 +55,18 @@
 from verl.workers.sharding_manager.fsdp_ulysses import FSDPUlyssesShardingManager
 from verl.utils.device import get_device_name, is_cuda_available, get_torch_device, is_npu_available
 
+
 logger = logging.getLogger(__file__)
 logger.setLevel(os.getenv("VERL_LOGGING_LEVEL", "WARN"))
 
-DEVICE = get_device_name()
+device_name = get_device_name()
 
 
 def create_device_mesh(world_size, fsdp_size):
     if fsdp_size < 0 or fsdp_size >= world_size:
-<<<<<<< HEAD
-        device_mesh = init_device_mesh(DEVICE, mesh_shape=(world_size,), mesh_dim_names=['fsdp'])
+        device_mesh = init_device_mesh(device_name, mesh_shape=(world_size,), mesh_dim_names=["fsdp"])
     else:
-        device_mesh = init_device_mesh(DEVICE,
-                                       mesh_shape=(world_size // fsdp_size, fsdp_size),
-                                       mesh_dim_names=['ddp', 'fsdp'])
-=======
-        device_mesh = init_device_mesh("cuda", mesh_shape=(world_size,), mesh_dim_names=["fsdp"])
-    else:
-        device_mesh = init_device_mesh("cuda", mesh_shape=(world_size // fsdp_size, fsdp_size), mesh_dim_names=["ddp", "fsdp"])
->>>>>>> e12edc7f
+        device_mesh = init_device_mesh(device_name, mesh_shape=(world_size // fsdp_size, fsdp_size), mesh_dim_names=["ddp", "fsdp"])
     return device_mesh
 
 
@@ -113,13 +106,7 @@
         self.ulysses_sequence_parallel_size = self.config.actor.get("ulysses_sequence_parallel_size", 1)
         dp = world_size // self.ulysses_sequence_parallel_size
         if self.ulysses_sequence_parallel_size > 1:
-<<<<<<< HEAD
-            self.ulysses_device_mesh = init_device_mesh(DEVICE,
-                                                        mesh_shape=(dp, self.ulysses_sequence_parallel_size),
-                                                        mesh_dim_names=['dp', 'sp'])
-=======
-            self.ulysses_device_mesh = init_device_mesh("cuda", mesh_shape=(dp, self.ulysses_sequence_parallel_size), mesh_dim_names=["dp", "sp"])
->>>>>>> e12edc7f
+            self.ulysses_device_mesh = init_device_mesh(device_name, mesh_shape=(dp, self.ulysses_sequence_parallel_size), mesh_dim_names=["dp", "sp"])
 
         self.ulysses_sharding_manager = FSDPUlyssesShardingManager(self.ulysses_device_mesh)
 
@@ -227,14 +214,9 @@
                 pretrained_model_name_or_path=local_path,
                 torch_dtype=torch_dtype,
                 config=actor_model_config,
-<<<<<<< HEAD
-                attn_implementation='flash_attention_2',
-                trust_remote_code=trust_remote_code)
-=======
                 attn_implementation="flash_attention_2",
                 trust_remote_code=trust_remote_code,
             )
->>>>>>> e12edc7f
 
             if use_remove_padding or self.ulysses_sequence_parallel_size > 1:
                 from verl.models.transformers.monkey_patch import apply_monkey_patch
@@ -285,35 +267,6 @@
         # TODO: add transformer policy
         # We force reference policy to use CPUOffload to save memory.
         # We force turn off CPUOffload for actor because it causes incorrect results when using grad accumulation
-<<<<<<< HEAD
-        cpu_offload = None if role == 'actor' else CPUOffload(offload_params=True)
-        actor_module_fsdp = FSDP(
-            actor_module,
-            cpu_offload=cpu_offload,
-            param_init_fn=init_fn,
-            use_orig_params=False,
-            auto_wrap_policy=auto_wrap_policy,
-            device_id=get_torch_device().current_device(),
-            sharding_strategy=sharding_strategy,  # zero3
-            mixed_precision=mixed_precision,
-            sync_module_states=True,
-            device_mesh=self.device_mesh,
-            forward_prefetch=False)
-
-        log_gpu_memory_usage('After Actor FSDP init', logger=logger)
-
-        # TODO: add more optimizer args into config
-        if role == 'actor' and optim_config is not None:
-            from verl.utils.torch_functional import get_constant_schedule_with_warmup
-            actor_optimizer = optim.AdamW(actor_module_fsdp.parameters(),
-                                          lr=optim_config.lr,
-                                          betas=optim_config.get('betas', (0.9, 0.999)),
-                                          weight_decay=optim_config.get('weight_decay', 1e-2))
-
-            total_steps = optim_config.get('total_training_steps', 0)
-            num_warmup_steps_ratio = optim_config.get('lr_warmup_steps_ratio', 0.)
-            num_warmup_steps = int(num_warmup_steps_ratio * total_steps)
-=======
         cpu_offload = None if role == "actor" else CPUOffload(offload_params=True)
         fsdp_strategy = self.config.actor.strategy
         if fsdp_strategy == "fsdp":
@@ -323,7 +276,7 @@
                 param_init_fn=init_fn,
                 use_orig_params=False,
                 auto_wrap_policy=auto_wrap_policy,
-                device_id=torch.cuda.current_device(),
+                device_id=get_torch_device().current_device(),
                 sharding_strategy=sharding_strategy,  # zero3
                 mixed_precision=mixed_precision,
                 sync_module_states=True,
@@ -374,7 +327,6 @@
             if num_warmup_steps < 0:
                 num_warmup_steps_ratio = optim_config.get("lr_warmup_steps_ratio", 0.0)
                 num_warmup_steps = int(num_warmup_steps_ratio * total_steps)
->>>>>>> e12edc7f
 
             print(f"Total steps: {total_steps}, num_warmup_steps: {num_warmup_steps}")
 
@@ -398,13 +350,8 @@
         # TODO(sgm): support FSDP hybrid shard for larger model
         infer_tp = self.config.rollout.tensor_model_parallel_size
         dp = self.world_size // infer_tp
-<<<<<<< HEAD
-        assert self.world_size % infer_tp == 0, f'rollout world_size: {self.world_size} is not divisible by infer_tp: {infer_tp}'
-        rollout_device_mesh = init_device_mesh(DEVICE, mesh_shape=(dp, infer_tp), mesh_dim_names=['dp', 'infer_tp'])
-=======
         assert self.world_size % infer_tp == 0, f"rollout world_size: {self.world_size} is not divisible by infer_tp: {infer_tp}"
-        rollout_device_mesh = init_device_mesh("cuda", mesh_shape=(dp, infer_tp), mesh_dim_names=["dp", "infer_tp"])
->>>>>>> e12edc7f
+        rollout_device_mesh = init_device_mesh(device_name, mesh_shape=(dp, infer_tp), mesh_dim_names=["dp", "infer_tp"])
         rollout_name = self.config.rollout.name
         if rollout_name == "hf":
             from verl.workers.rollout import HFRollout
@@ -610,9 +557,7 @@
         if self._is_offload_param:
             load_fsdp_model_to_gpu(self.actor_module_fsdp)
         if self._is_offload_optimizer:
-            load_fsdp_optimizer(
-                optimizer=self.actor_optimizer,
-                device_id=get_torch_device().current_device())
+            load_fsdp_optimizer(optimizer=self.actor_optimizer, device_id=get_torch_device().current_device())
 
         with self.ulysses_sharding_manager:
             data = self.ulysses_sharding_manager.preprocess_data(data=data)
@@ -622,18 +567,10 @@
             delta_time = timer.last
             global_num_tokens = data.meta_info["global_token_num"]
             estimated_flops, promised_flops = self.flops_counter.estimate_flops(global_num_tokens, delta_time)
-<<<<<<< HEAD
-            metrics[
-                'perf/mfu/actor'] = estimated_flops * self.config.actor.ppo_epochs / promised_flops / self.world_size
-            metrics['perf/max_memory_allocated_gb'] = get_torch_device().max_memory_allocated() / (1024**3)
-            metrics['perf/max_memory_reserved_gb'] = get_torch_device().max_memory_reserved() / (1024**3)
-            metrics['perf/cpu_memory_used_gb'] = psutil.virtual_memory().used / (1024**3)
-=======
             metrics["perf/mfu/actor"] = estimated_flops * self.config.actor.ppo_epochs / promised_flops / self.world_size
-            metrics["perf/max_memory_allocated_gb"] = torch.cuda.max_memory_allocated() / (1024**3)
-            metrics["perf/max_memory_reserved_gb"] = torch.cuda.max_memory_reserved() / (1024**3)
+            metrics["perf/max_memory_allocated_gb"] = get_torch_device().max_memory_allocated() / (1024**3)
+            metrics["perf/max_memory_reserved_gb"] = get_torch_device().max_memory_reserved() / (1024**3)
             metrics["perf/cpu_memory_used_gb"] = psutil.virtual_memory().used / (1024**3)
->>>>>>> e12edc7f
 
             self.actor_lr_scheduler.step()
             lr = self.actor_lr_scheduler.get_last_lr()[0]
@@ -687,7 +624,7 @@
         output = output.to("cpu")
 
         # clear kv cache
-        torch.cuda.empty_cache()
+        get_torch_device().empty_cache()
         return output
 
     @register(dispatch_mode=Dispatch.DP_COMPUTE_PROTO)
@@ -802,13 +739,7 @@
         self.ulysses_sequence_parallel_size = self.config.get("ulysses_sequence_parallel_size", 1)
         dp = world_size // self.ulysses_sequence_parallel_size
         if self.ulysses_sequence_parallel_size > 1:
-<<<<<<< HEAD
-            self.ulysses_device_mesh = init_device_mesh(DEVICE,
-                                                        mesh_shape=(dp, self.ulysses_sequence_parallel_size),
-                                                        mesh_dim_names=['dp', 'sp'])
-=======
-            self.ulysses_device_mesh = init_device_mesh("cuda", mesh_shape=(dp, self.ulysses_sequence_parallel_size), mesh_dim_names=["dp", "sp"])
->>>>>>> e12edc7f
+            self.ulysses_device_mesh = init_device_mesh(device_name, mesh_shape=(dp, self.ulysses_sequence_parallel_size), mesh_dim_names=["dp", "sp"])
 
         self.ulysses_sharding_manager = FSDPUlyssesShardingManager(self.ulysses_device_mesh)
 
@@ -870,29 +801,17 @@
 
         with init_context(), warnings.catch_warnings():
             warnings.simplefilter("ignore")
-<<<<<<< HEAD
-            setattr(critic_model_config, 'classifier_dropout', 0.)
-            setattr(critic_model_config, 'hidden_dropout', '0')
-=======
             critic_model_config.classifier_dropout = 0.0
             critic_model_config.hidden_dropout = "0"
->>>>>>> e12edc7f
             critic_module = AutoModelForTokenClassification.from_pretrained(
                 pretrained_model_name_or_path=local_path,
                 torch_dtype=torch_dtype,
                 config=critic_model_config,
-<<<<<<< HEAD
-                attn_implementation='flash_attention_2',
-                trust_remote_code=trust_remote_code)
-
-            use_remove_padding = config.model.get('use_remove_padding', False)
-=======
                 attn_implementation="flash_attention_2",
                 trust_remote_code=config.model.get("trust_remote_code", False),
             )
 
             use_remove_padding = config.model.get("use_remove_padding", False)
->>>>>>> e12edc7f
             if use_remove_padding or self.ulysses_sequence_parallel_size > 1:
                 from verl.models.transformers.monkey_patch import apply_monkey_patch
 
@@ -929,36 +848,13 @@
         sharding_strategy = get_sharding_strategy(fsdp_mesh)
 
         # Note: We force turn off CPUOffload for critic because it causes incorrect results when using grad accumulation
-<<<<<<< HEAD
-        critic_module = FSDP(critic_module,
-                             param_init_fn=init_fn,
-                             use_orig_params=False,
-                             auto_wrap_policy=auto_wrap_policy,
-                             device_id=get_torch_device().current_device(),
-                             sharding_strategy=sharding_strategy,
-                             mixed_precision=mixed_precision,
-                             sync_module_states=True,
-                             forward_prefetch=False,
-                             device_mesh=self.device_mesh,
-                             cpu_offload=None)
-
-        log_gpu_memory_usage('After critic FSDP', logger=None)
-
-        critic_optimizer = optim.AdamW(critic_module.parameters(),
-                                       lr=config.optim.lr,
-                                       betas=config.optim.get('betas', (0.9, 0.999)),
-                                       weight_decay=config.optim.get('weight_decay', 1e-2))
-
-        total_steps = config.optim.get('total_training_steps', 0)
-        num_warmup_steps = int(config.optim.get('lr_warmup_steps', -1))
-=======
         if config.strategy == "fsdp":
             critic_module = FSDP(
                 critic_module,
                 param_init_fn=init_fn,
                 use_orig_params=False,
                 auto_wrap_policy=auto_wrap_policy,
-                device_id=torch.cuda.current_device(),
+                device_id=get_torch_device().current_device(),
                 sharding_strategy=sharding_strategy,
                 mixed_precision=mixed_precision,
                 sync_module_states=True,
@@ -999,7 +895,6 @@
         total_steps = config.optim.get("total_training_steps", 0)
         num_warmup_steps = int(config.optim.get("lr_warmup_steps", -1))
         warmup_style = config.optim.get("warmup_style", "constant")
->>>>>>> e12edc7f
         if num_warmup_steps < 0:
             num_warmup_steps_ratio = config.optim.get("lr_warmup_steps_ratio", 0.0)
             num_warmup_steps = int(num_warmup_steps_ratio * total_steps)
@@ -1074,9 +969,7 @@
         if self._is_offload_param:
             load_fsdp_model_to_gpu(self.critic_module)
         if self._is_offload_optimizer:
-            load_fsdp_optimizer(
-                optimizer=self.critic_optimizer,
-                device_id=get_torch_device().current_device())
+            load_fsdp_optimizer(optimizer=self.critic_optimizer, device_id=get_torch_device().current_device())
 
         # perform forward computation
         with self.ulysses_sharding_manager:
@@ -1160,13 +1053,7 @@
         self.ulysses_sequence_parallel_size = self.config.get("ulysses_sequence_parallel_size", 1)
         dp = world_size // self.ulysses_sequence_parallel_size
         if self.ulysses_sequence_parallel_size > 1:
-<<<<<<< HEAD
-            self.ulysses_device_mesh = init_device_mesh(DEVICE,
-                                                        mesh_shape=(dp, self.ulysses_sequence_parallel_size),
-                                                        mesh_dim_names=['dp', 'sp'])
-=======
-            self.ulysses_device_mesh = init_device_mesh("cuda", mesh_shape=(dp, self.ulysses_sequence_parallel_size), mesh_dim_names=["dp", "sp"])
->>>>>>> e12edc7f
+            self.ulysses_device_mesh = init_device_mesh(device_name, mesh_shape=(dp, self.ulysses_sequence_parallel_size), mesh_dim_names=["dp", "sp"])
 
         self.ulysses_sharding_manager = FSDPUlyssesShardingManager(self.ulysses_device_mesh)
 
@@ -1224,27 +1111,13 @@
         fsdp_mesh = self.device_mesh
         sharding_strategy = get_sharding_strategy(fsdp_mesh)
 
-<<<<<<< HEAD
-        reward_module = FSDP(
-            reward_module,
-            param_init_fn=init_fn,
-            use_orig_params=False,
-            auto_wrap_policy=auto_wrap_policy,
-            device_id=get_torch_device().current_device(),
-            sharding_strategy=sharding_strategy,  # zero3
-            sync_module_states=True,
-            cpu_offload=CPUOffload(offload_params=True),
-            forward_prefetch=False,
-            device_mesh=self.device_mesh)
-
-=======
         if config.strategy == "fsdp":
             reward_module = FSDP(
                 reward_module,
                 param_init_fn=init_fn,
                 use_orig_params=False,
                 auto_wrap_policy=auto_wrap_policy,
-                device_id=torch.cuda.current_device(),
+                device_id=get_torch_device().current_device(),
                 sharding_strategy=sharding_strategy,  # zero3
                 sync_module_states=True,
                 cpu_offload=CPUOffload(offload_params=True),
@@ -1264,7 +1137,6 @@
             fsdp2_load_full_state_dict(reward_module, full_state, fsdp_mesh, cpu_offload)
         else:
             raise NotImplementedError(f"Unknown strategy: {config.strategy}")
->>>>>>> e12edc7f
         return reward_module
 
     @register(dispatch_mode=Dispatch.ONE_TO_ALL)
@@ -1274,24 +1146,15 @@
         self.reward_module = self._build_model(config=self.config)
 
     def _forward_micro_batch(self, micro_batch):
-<<<<<<< HEAD
         if is_cuda_available:
-            from flash_attn.bert_padding import pad_input, unpad_input, rearrange, index_first_axis
+            from flash_attn.bert_padding import index_first_axis, pad_input, rearrange, unpad_input
         elif is_npu_available:
-            from transformers.integrations.npu_flash_attention import pad_input, unpad_input, rearrange, \
-                index_first_axis
-        from verl.utils.ulysses import ulysses_pad_and_slice_inputs, gather_outpus_and_unpad
-
-        with torch.no_grad(), torch.autocast(device_type=DEVICE, dtype=torch.bfloat16):
-            input_ids = micro_batch['input_ids']
-=======
-        from flash_attn.bert_padding import index_first_axis, pad_input, rearrange, unpad_input
+            from transformers.integrations.npu_flash_attention import pad_input, unpad_input, rearrange, index_first_axis
 
         from verl.utils.ulysses import gather_outpus_and_unpad, ulysses_pad_and_slice_inputs
 
-        with torch.no_grad(), torch.autocast(device_type="cuda", dtype=torch.bfloat16):
+        with torch.no_grad(), torch.autocast(device_type=device_name, dtype=torch.bfloat16):
             input_ids = micro_batch["input_ids"]
->>>>>>> e12edc7f
             batch_size, seqlen = input_ids.shape
             attention_mask = micro_batch["attention_mask"]
             position_ids = micro_batch["position_ids"]
@@ -1426,8 +1289,7 @@
             rm_data = DataProto.from_dict(rm_inputs)
 
         # Support all hardwares
-        rm_data.batch = rm_data.batch.to(
-            get_torch_device().current_device())
+        rm_data.batch = rm_data.batch.to(get_torch_device().current_device())
 
         # perform forward computation
         with self.ulysses_sharding_manager:
