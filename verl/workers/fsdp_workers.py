# Copyright 2024 Bytedance Ltd. and/or its affiliates
#
# Licensed under the Apache License, Version 2.0 (the "License");
# you may not use this file except in compliance with the License.
# You may obtain a copy of the License at
#
#     http://www.apache.org/licenses/LICENSE-2.0
#
# Unless required by applicable law or agreed to in writing, software
# distributed under the License is distributed on an "AS IS" BASIS,
# WITHOUT WARRANTIES OR CONDITIONS OF ANY KIND, either express or implied.
# See the License for the specific language governing permissions and
# limitations under the License.
"""
The main entry point to run the PPO algorithm
"""

import logging
import os
import warnings

import torch
import torch_npu
import torch.distributed
from torch.distributed.device_mesh import init_device_mesh
import verl.utils.torch_functional as verl_F
from omegaconf import DictConfig, open_dict
from verl import DataProto
from verl.single_controller.base import Worker
from verl.single_controller.base.decorator import register, Dispatch
from verl.utils import hf_tokenizer
from verl.utils.debug import log_gpu_memory_usage
from verl.utils.fs import copy_local_path_from_hdfs
from verl.utils.fsdp_utils import get_fsdp_wrap_policy, offload_fsdp_grad, init_fn, get_init_weight_context_manager
from verl.utils.fsdp_utils import offload_fsdp_optimizer, offload_fsdp_param_and_grad, load_fsdp_optimizer, \
    load_fsdp_param_and_grad
from verl.utils.import_utils import import_external_libs
from verl.utils.model import compute_position_id_with_mask
from verl.utils.flops_counter import FlopsCounter
from verl.utils.checkpoint.fsdp_checkpoint_manager import FSDPCheckpointManager
from verl.workers.sharding_manager.fsdp_ulysses import FSDPUlyssesShardingManager

from codetiming import Timer

logger = logging.getLogger(__file__)
logger.setLevel(os.getenv('VERL_PPO_LOGGING_LEVEL', 'WARN'))


def create_device_mesh(world_size, fsdp_size):
    if fsdp_size < 0 or fsdp_size >= world_size:
        device_mesh = init_device_mesh('npu', mesh_shape=(world_size,), mesh_dim_names=['fsdp'])
    else:
        raise ValueError(
            'HSDP is not supported yet because it produces incorrect results for now. Please set fsdp_size=-1')
        assert world_size % fsdp_size == 0
        device_mesh = init_device_mesh('npu',
                                       mesh_shape=(world_size // fsdp_size, fsdp_size),
                                       mesh_dim_names=['ddp', 'fsdp'])
    return device_mesh


def get_sharding_strategy(device_mesh):
    from torch.distributed.fsdp import ShardingStrategy
    if device_mesh.ndim == 1:
        sharding_strategy = ShardingStrategy.FULL_SHARD
    elif device_mesh.ndim == 2:
        sharding_strategy = ShardingStrategy.HYBRID_SHARD
    else:
        raise NotImplementedError(f"Get device mesh ndim={device_mesh.ndim}, but only support 1 or 2")
    return sharding_strategy


class ActorRolloutRefWorker(Worker):
    """
    This worker can be instantiated as a standalone actor or a standalone rollout or a standalone reference policy
    or a hybrid engine based on the config.rollout
    """

    def __init__(self, config: DictConfig, role: str):
        super().__init__()
        self.config = config
        import torch.distributed
        if not torch.distributed.is_initialized():
            torch.distributed.init_process_group(backend="hccl")

        # build device mesh for FSDP
        world_size = torch.distributed.get_world_size()
        # TODO(sgm): support FSDP hybrid shard for larger model
        self.device_mesh = create_device_mesh(world_size=world_size, fsdp_size=self.config.actor.fsdp_config.fsdp_size)

        # build device mesh for Ulysses Sequence Parallel
        self.ulysses_device_mesh = None
        self.ulysses_sequence_parallel_size = self.config.actor.get('ulysses_sequence_parallel_size', 1)
        dp = world_size // self.ulysses_sequence_parallel_size
        if self.ulysses_sequence_parallel_size > 1:
            self.ulysses_device_mesh = init_device_mesh('npu',
                                                        mesh_shape=(dp, self.ulysses_sequence_parallel_size),
                                                        mesh_dim_names=['dp', 'sp'])

        self.ulysses_sharding_manager = FSDPUlyssesShardingManager(self.ulysses_device_mesh)

        self.role = role
        assert self.role in ['actor', 'rollout', 'ref', 'actor_rollout', 'actor_rollout_ref']

        self._is_actor = self.role in ['actor', 'actor_rollout', 'actor_rollout_ref']
        self._is_rollout = self.role in ['rollout', 'actor_rollout', 'actor_rollout_ref']
        self._is_ref = self.role in ['ref', 'actor_rollout_ref']

        self._is_offload_param = False
        self._is_offload_grad = False
        self._is_offload_optimizer = False
        if self._is_actor:
            self._is_offload_param = self.config.actor.fsdp_config.get('param_offload', False)
            self._is_offload_grad = self.config.actor.fsdp_config.get('grad_offload', False)
            self._is_offload_optimizer = self.config.actor.fsdp_config.get('optimizer_offload', False)
        elif self._is_ref:
            # TODO: it seems that manual offload is slowly than FSDP offload
            self._is_offload_param = self.config.ref.fsdp_config.get('param_offload', False)

        # normalize config
        if self._is_actor:
            self.config.actor.ppo_mini_batch_size *= self.config.rollout.n
<<<<<<< HEAD

            self.config.actor.ppo_mini_batch_size //= (self.device_mesh.shape[0] // self.ulysses_sequence_parallel_size)

=======
            self.config.actor.ppo_mini_batch_size //= (self.device_mesh.shape[0] // self.ulysses_sequence_parallel_size)
            # micro bsz
>>>>>>> 0c32cf78
            if self.config.actor.ppo_micro_batch_size is not None:
                self.config.actor.ppo_micro_batch_size //= (self.device_mesh.shape[0] //
                                                            self.ulysses_sequence_parallel_size)
                self.config.actor.ppo_micro_batch_size_per_gpu = self.config.actor.ppo_micro_batch_size
                assert self.config.actor.ppo_mini_batch_size % self.config.actor.ppo_micro_batch_size_per_gpu == 0
<<<<<<< HEAD
=======
        # normalize rollout config
>>>>>>> 0c32cf78
        if self._is_rollout and self.config.rollout.log_prob_micro_batch_size is not None:
            self.config.rollout.log_prob_micro_batch_size //= (self.device_mesh.shape[0] //
                                                               self.ulysses_sequence_parallel_size)
            self.config.rollout.log_prob_micro_batch_size_per_gpu = self.config.rollout.log_prob_micro_batch_size
<<<<<<< HEAD
=======
        # normalize ref config
>>>>>>> 0c32cf78
        if self._is_ref and self.config.ref.log_prob_micro_batch_size is not None:
            self.config.ref.log_prob_micro_batch_size //= (self.device_mesh.shape[0] //
                                                           self.ulysses_sequence_parallel_size)
            self.config.ref.log_prob_micro_batch_size_per_gpu = self.config.ref.log_prob_micro_batch_size

    def _build_model_optimizer(self,
                               model_path,
                               fsdp_config,
                               optim_config,
                               override_model_config,
                               use_remove_padding=False,
                               enable_gradient_checkpointing=False,
                               trust_remote_code=False,
                               use_liger=False,
                               role='actor'):
        from verl.utils.model import print_model_size, update_model_config, get_generation_config
        from verl.utils.torch_dtypes import PrecisionType
        from transformers import AutoModelForCausalLM, AutoConfig
        from torch.distributed.fsdp import FullyShardedDataParallel as FSDP, ShardingStrategy, MixedPrecision, \
            CPUOffload
        from torch import optim

        assert role in ['actor', 'ref']

        log_gpu_memory_usage('Before init from HF AutoModel', logger=logger)
        local_path = copy_local_path_from_hdfs(model_path)

        # note that we have to create model in fp32. Otherwise, the optimizer is in bf16, which is incorrect
        # TODO(zhangchi.usc1992): 1. support create from random initialized model. 2. Support init with FSDP directly
        self.tokenizer = hf_tokenizer(local_path, trust_remote_code=trust_remote_code)

        torch_dtype = fsdp_config.get('model_dtype', None)
        if torch_dtype is None:
            torch_dtype = torch.float32 if self._is_actor else torch.bfloat16
        else:
            torch_dtype = PrecisionType.to_dtype(torch_dtype)

        # override model kwargs
        actor_model_config = AutoConfig.from_pretrained(local_path, trust_remote_code=trust_remote_code)
        self.generation_config = get_generation_config(local_path, trust_remote_code=trust_remote_code)

        self.generation_config = get_generation_config(local_path, trust_remote_code=trust_remote_code)

        if use_remove_padding:
            from verl.models.registry import check_model_support_rmpad
            check_model_support_rmpad(actor_model_config.model_type)

        if use_remove_padding and self.ulysses_sequence_parallel_size > 1:
            from verl.models.transformers.monkey_patch import apply_monkey_patch
            apply_monkey_patch(actor_model_config, verbose=True)

        override_config_kwargs = {
            'bos_token_id': self.tokenizer.bos_token_id,
            'eos_token_id': self.tokenizer.eos_token_id,
            'pad_token_id': self.tokenizer.pad_token_id,
        }
        override_config_kwargs.update(override_model_config)
        update_model_config(actor_model_config, override_config_kwargs=override_config_kwargs)
        if self.rank == 0:
            print(f'Model config after override: {actor_model_config}')

        # NOTE(fix me): tie_word_embedding causes meta_tensor init to hang
        init_context = get_init_weight_context_manager(use_meta_tensor=not actor_model_config.tie_word_embeddings)

        with init_context(), warnings.catch_warnings():
            warnings.simplefilter("ignore")
            actor_module = AutoModelForCausalLM.from_pretrained(pretrained_model_name_or_path=local_path,
                                                                torch_dtype=torch_dtype,
                                                                config=actor_model_config,
                                                                # attn_implementation='flash_attention2',
                                                                trust_remote_code=trust_remote_code)
            # Apply Liger kernel to the model if use_liger is set to True
            if use_liger:
                from liger_kernel.transformers.monkey_patch import _apply_liger_kernel_to_instance
                _apply_liger_kernel_to_instance(model=actor_module)

            # some parameters may not in torch_dtype. TODO(zhangchi.usc1992) remove this after we switch to fsdp2
            actor_module.to(torch_dtype)

            if enable_gradient_checkpointing:
                actor_module.gradient_checkpointing_enable(gradient_checkpointing_kwargs={'use_reentrant': False})
        torch.distributed.barrier()

        if self.rank == 0:
            print_model_size(actor_module)

        log_gpu_memory_usage('After init from HF AutoModel', logger=logger)

        # We wrap FSDP for rollout as well
        mixed_precision_config = fsdp_config.get('mixed_precision', None)
        if mixed_precision_config is not None:
            param_dtype = PrecisionType.to_dtype(mixed_precision_config.get('param_dtype', 'bf16'))
            reduce_dtype = PrecisionType.to_dtype(mixed_precision_config.get('reduce_dtype', 'fp32'))
            buffer_dtype = PrecisionType.to_dtype(mixed_precision_config.get('buffer_dtype', 'fp32'))
        else:
            param_dtype = torch.bfloat16
            reduce_dtype = torch.float32
            buffer_dtype = torch.float32

        mixed_precision = MixedPrecision(param_dtype=param_dtype, reduce_dtype=reduce_dtype, buffer_dtype=buffer_dtype)

        auto_wrap_policy = get_fsdp_wrap_policy(module=actor_module, config=fsdp_config.get('wrap_policy', None))

        if self._is_rollout and self.config.rollout.name == 'hf':
            # TODO(zhangchi.usc1992, shengguangming) fix me. Current, auto_wrap_policy causes HFRollout to hang in Gemma
            auto_wrap_policy = None

        print(f'wrap_policy: {auto_wrap_policy}')

        fsdp_mesh = self.device_mesh
        sharding_strategy = get_sharding_strategy(fsdp_mesh)

        # TODO: add transformer policy
        # We force reference policy to use CPUOffload to save memory.
        # We force turn off CPUOffload for actor because it causes incorrect results when using grad accumulation
        cpu_offload = None if role == 'actor' else CPUOffload(offload_params=True)
        actor_module_fsdp = FSDP(
            actor_module,
            cpu_offload=cpu_offload,
            param_init_fn=init_fn,
            use_orig_params=False,
            auto_wrap_policy=auto_wrap_policy,
            device_id=torch.npu.current_device(),
            sharding_strategy=sharding_strategy,  # zero3
            mixed_precision=mixed_precision,
            sync_module_states=True,
            device_mesh=self.device_mesh,
            forward_prefetch=False)

        log_gpu_memory_usage('After Actor FSDP init', logger=logger)

        # TODO: add more optimizer args into config
        if role == 'actor':
            from verl.utils.torch_functional import get_constant_schedule_with_warmup
            actor_optimizer = optim.AdamW(actor_module_fsdp.parameters(),
                                          lr=optim_config.lr,
                                          betas=optim_config.get('betas', (0.9, 0.999)),
                                          weight_decay=optim_config.get('weight_decay', 1e-2))

            total_steps = optim_config.get('total_training_steps', 0)
            num_warmup_steps_ratio = optim_config.get('lr_warmup_steps_ratio', 0.)
            num_warmup_steps = int(num_warmup_steps_ratio * total_steps)

            print(f'Total steps: {total_steps}, num_warmup_steps: {num_warmup_steps}')

            actor_lr_scheduler = get_constant_schedule_with_warmup(optimizer=actor_optimizer,
                                                                   num_warmup_steps=num_warmup_steps)
        else:
            actor_optimizer = None
            actor_lr_scheduler = None

        log_gpu_memory_usage('After actor optimizer init', logger=logger)

        return actor_module_fsdp, actor_optimizer, actor_lr_scheduler, actor_model_config

    def _build_rollout(self):
        from torch.distributed.device_mesh import init_device_mesh
        # TODO(sgm): support FSDP hybrid shard for larger model
        infer_tp = self.config.rollout.tensor_model_parallel_size
        dp = self.world_size // infer_tp
        assert self.world_size % infer_tp == 0, f'rollout world_size: {self.world_size} is not divisible by infer_tp: {infer_tp}'
        rollout_device_mesh = init_device_mesh('npu', mesh_shape=(dp, infer_tp), mesh_dim_names=['dp', 'infer_tp'])

        if self.config.rollout.name == 'hf':
            from verl.workers.rollout import HFRollout
            from verl.workers.sharding_manager import BaseShardingManager
            rollout = HFRollout(module=self.actor_module_fsdp, config=self.config.rollout)
            rollout_sharding_manager = BaseShardingManager()
            # TODO: a sharding manager that do nothing?
        elif self.config.rollout.name == 'vllm':
            from verl.workers.rollout.vllm_rollout import vLLMRollout, vllm_mode
            from verl.workers.sharding_manager import FSDPVLLMShardingManager
            log_gpu_memory_usage('Before building vllm rollout', logger=None)
            local_path = copy_local_path_from_hdfs(self.config.model.path)
            if vllm_mode == 'customized':
                rollout = vLLMRollout(actor_module=self.actor_module_fsdp,
                                      config=self.config.rollout,
                                      tokenizer=self.tokenizer,
                                      model_hf_config=self.actor_model_config)
            elif vllm_mode == 'spmd':
                rollout = vLLMRollout(model_path=local_path,
                                      config=self.config.rollout,
                                      tokenizer=self.tokenizer,
                                      model_hf_config=self.actor_model_config,
                                      device_mesh=rollout_device_mesh)
            else:
                raise NotImplementedError("vllm_mode must be 'customized' or 'spmd'")
            log_gpu_memory_usage('After building vllm rollout', logger=None)
            if torch.distributed.get_world_size() == 1:
                self.config.rollout.load_format = 'dummy_hf'
            rollout_sharding_manager = FSDPVLLMShardingManager(module=self.actor_module_fsdp,
                                                               inference_engine=rollout.inference_engine,
                                                               model_config=self.actor_model_config,
                                                               full_params='hf' in self.config.rollout.load_format,
                                                               device_mesh=rollout_device_mesh)
            log_gpu_memory_usage('After building sharding manager', logger=None)

        return rollout, rollout_sharding_manager

    @register(dispatch_mode=Dispatch.ONE_TO_ALL)
    def init_model(self):
        from verl.workers.actor import DataParallelPPOActor
        # This is used to import external_lib into the huggingface systems
        import_external_libs(self.config.model.get('external_lib', None))

        from omegaconf import OmegaConf
        override_model_config = OmegaConf.to_container(self.config.model.get('override_config', OmegaConf.create()))

        use_remove_padding = self.config.model.get('use_remove_padding', False)

        if self._is_actor or self._is_rollout:
            # we need the model for actor and rollout
            if self._is_actor:
                optim_config = self.config.actor.optim
                fsdp_config = self.config.actor.fsdp_config
            else:
                optim_config = None
                fsdp_config = OmegaConf.create()
            self.actor_module_fsdp, self.actor_optimizer, self.actor_lr_scheduler, self.actor_model_config = self._build_model_optimizer(
                model_path=self.config.model.path,
                fsdp_config=fsdp_config,
                optim_config=optim_config,
                override_model_config=override_model_config,
                use_remove_padding=use_remove_padding,
                enable_gradient_checkpointing=self.config.model.get('enable_gradient_checkpointing', False),
                trust_remote_code=self.config.model.get('trust_remote_code', False),
                use_liger=self.config.model.get('use_liger', False),
                role='actor')

            # get the original unwrapped module
            self.actor_module = self.actor_module_fsdp._fsdp_wrapped_module

            if self._is_offload_param:
                # param is require during state_dict in sharding manager
                offload_fsdp_grad(module=self.actor_module_fsdp)
                log_gpu_memory_usage('After offload actor grad during init', logger=logger)
            if self._is_offload_optimizer:
                offload_fsdp_optimizer(optimizer=self.actor_optimizer)
                log_gpu_memory_usage('After offload actor optimizer during init', logger=logger)
        # load from checkpoint
        if self._is_actor:
            OmegaConf.set_struct(self.config.actor, True)
            with open_dict(self.config.actor):
                self.config.actor.use_remove_padding = use_remove_padding
            self.actor = DataParallelPPOActor(config=self.config.actor,
                                              actor_module=self.actor_module_fsdp,
                                              actor_optimizer=self.actor_optimizer)

        if self._is_rollout:
            self.rollout, self.rollout_sharding_manager = self._build_rollout()

        if self._is_ref:
            self.ref_module_fsdp = self._build_model_optimizer(model_path=self.config.model.path,
                                                               fsdp_config=self.config.ref.fsdp_config,
                                                               optim_config=None,
                                                               override_model_config=override_model_config,
                                                               use_remove_padding=use_remove_padding,
                                                               trust_remote_code=self.config.model.get(
                                                                   'trust_remote_code', False),
                                                               use_liger=self.config.model.get('use_liger', False),
                                                               role='ref')[0]
            OmegaConf.set_struct(self.config.ref, True)
            with open_dict(self.config.ref):
                self.config.ref.use_remove_padding = use_remove_padding
            self.ref_policy = DataParallelPPOActor(config=self.config.ref, actor_module=self.ref_module_fsdp)

        if self._is_actor:
            self.flops_counter = FlopsCounter(self.actor_model_config)
            self.checkpoint_manager = FSDPCheckpointManager(model=self.actor_module_fsdp,
<<<<<<< HEAD
                                                            optimizer=self.actor_optimizer,
=======
                                                            optimizer=self.actor.actor_optimizer,
>>>>>>> 0c32cf78
                                                            lr_scheduler=self.actor_lr_scheduler,
                                                            tokenizer=self.tokenizer)

        torch_npu.npu.empty_cache()

    @register(dispatch_mode=Dispatch.DP_COMPUTE_PROTO)
    def update_actor(self, data: DataProto):
        data = data.to("npu")

        assert self._is_actor
        if self._is_offload_param:
            load_fsdp_param_and_grad(module=self.actor_module_fsdp,
                                     device_id=torch.npu.current_device(),
                                     load_grad=self._is_offload_grad)
        if self._is_offload_optimizer:
            load_fsdp_optimizer(optimizer=self.actor_optimizer, device_id=torch.npu.current_device())

        data.batch = data.batch.to("npu")

        log_gpu_memory_usage('Before update policy', logger=logger)

        with self.ulysses_sharding_manager:
            data = self.ulysses_sharding_manager.preprocess_data(data=data)
            # perform training
            with Timer(name='update_policy', logger=None) as timer:
                metrics = self.actor.update_policy(data=data)
            delta_time = timer.last
            global_num_tokens = data.meta_info['global_token_num']
            estimated_flops, promised_flops = self.flops_counter.estimate_flops(global_num_tokens, delta_time)
            metrics['mfu/actor'] = estimated_flops * self.config.actor.ppo_epochs / promised_flops / self.world_size

            self.actor_lr_scheduler.step()
            lr = self.actor_lr_scheduler.get_last_lr()[0]
            metrics['actor/lr'] = lr

            log_gpu_memory_usage('After update policy', logger=logger)

            # TODO: here, we should return all metrics
            output = DataProto(meta_info={'metrics': metrics})

            output = self.ulysses_sharding_manager.postprocess_data(data=output)
            output = output.to('cpu')

        if self._is_offload_param:
            offload_fsdp_param_and_grad(module=self.actor_module_fsdp, offload_grad=self._is_offload_grad)
        if self._is_offload_optimizer:
            offload_fsdp_optimizer(optimizer=self.actor_optimizer)
        torch_npu.npu.empty_cache()
        return output

    @register(dispatch_mode=Dispatch.DP_COMPUTE_PROTO)
    def generate_sequences(self, prompts: DataProto):
<<<<<<< HEAD
        prompts = prompts.to('npu')
        # set to False if it is validation
=======
        prompts = prompts.to('cuda')
>>>>>>> 0c32cf78

        assert self._is_rollout
        if self._is_offload_param:
            load_fsdp_param_and_grad(module=self.actor_module_fsdp,
                                     device_id=torch.npu.current_device(),
                                     load_grad=self._is_offload_grad)

<<<<<<< HEAD
        prompts.batch = prompts.batch.to("npu")
        meta_info = {''
                     'eos_token_id':
                         self.generation_config.eos_token_id
                         if self.generation_config is not None else self.tokenizer.eos_token_id,
                     'pad_token_id':
                         self.generation_config.pad_token_id
                         if self.generation_config is not None else self.tokenizer.pad_token_id
                     }
=======
        prompts.batch = prompts.batch.cuda()
        meta_info = {
            'eos_token_id':
                self.generation_config.eos_token_id
                if self.generation_config is not None else self.tokenizer.eos_token_id,
            'pad_token_id':
                self.generation_config.pad_token_id
                if self.generation_config is not None else self.tokenizer.pad_token_id,
        }
>>>>>>> 0c32cf78
        prompts.meta_info.update(meta_info)
        with self.rollout_sharding_manager:
            log_gpu_memory_usage('After entering rollout sharding manager', logger=logger)

            prompts = self.rollout_sharding_manager.preprocess_data(prompts)
            output = self.rollout.generate_sequences(prompts=prompts)

            log_gpu_memory_usage('After rollout generation', logger=logger)

            output = self.rollout_sharding_manager.postprocess_data(output)

        output = output.to('cpu')

        if self._is_offload_param:
            # NOTE(sgm): the grad is already in CPU, only offload param here
            offload_fsdp_param_and_grad(module=self.actor_module_fsdp, offload_grad=self._is_offload_grad)
        # clear kv cache
        torch_npu.npu.empty_cache()
        log_gpu_memory_usage('After recompute log prob', logger=logger)
        return output

    @register(dispatch_mode=Dispatch.DP_COMPUTE_PROTO)
    def compute_log_prob(self, data: DataProto):
        assert self._is_actor
        if self._is_offload_param:
<<<<<<< HEAD
            load_fsdp_param_and_grad(module=self.actor._module_fsdp,
                                     device_id=torch.npu.current_device(),
                                     load_grad=self._is_offload_grad
                                     )
        data = data.to('npu')
=======
            load_fsdp_param_and_grad(module=self.actor_module_fsdp,
                                     device_id=torch.cuda.current_device(),
                                     load_grad=self._is_offload_grad)
        data = data.to('cuda')
>>>>>>> 0c32cf78
        # we should always recompute old_log_probs when it is HybridEngine
        data.meta_info['micro_batch_size'] = self.config.rollout.log_prob_micro_batch_size_per_gpu
        data.meta_info['max_token_len'] = self.config.rollout.log_prob_max_token_len_per_gpu
        data.meta_info['use_dynamic_bsz'] = self.config.rollout.log_prob_use_dynamic_bsz
        data.meta_info['temperature'] = self.config.rollout.temperature
        # perform recompute log_prob
        with self.ulysses_sharding_manager:
            data = self.ulysses_sharding_manager.preprocess_data(data)
            output = self.actor.compute_log_prob(data=data)
            output = DataProto.from_dict(tensors={'old_log_probs': output},
                                         meta_info={'temperature': self.config.rollout.temperature})
            output = self.ulysses_sharding_manager.postprocess_data(output)

        output = output.to('cpu')

        # https://pytorch.org/docs/stable/notes/fsdp.html#fsdp-notes
        # unshard the root FSDP module
        if self.world_size > 1:
            self.actor.actor_module._handle.reshard(True)

        if self._is_offload_param:
<<<<<<< HEAD
            offload_fsdp_param_and_grad(module=self.actor._module_fsdp, offload_grad=self._is_offload_grad)

        torch_npu.npu.empty_cache()
=======
            # NOTE(sgm): the grad is already in CPU, only offload param here
            offload_fsdp_param_and_grad(module=self.actor_module_fsdp, offload_grad=self._is_offload_grad)

        # clear kv cache
        torch.cuda.empty_cache()
>>>>>>> 0c32cf78
        log_gpu_memory_usage('After compute_log_prob', logger=logger)
        return output

    @register(dispatch_mode=Dispatch.DP_COMPUTE_PROTO)
    def compute_ref_log_prob(self, data: DataProto):
        assert self._is_ref

        data = data.to('npu')

        micro_batch_size = self.config.ref.log_prob_micro_batch_size_per_gpu
        data.meta_info['micro_batch_size'] = micro_batch_size
        data.meta_info['temperature'] = self.config.rollout.temperature
        data.meta_info['max_token_len'] = self.config.ref.log_prob_max_token_len_per_gpu
        data.meta_info['use_dynamic_bsz'] = self.config.ref.log_prob_use_dynamic_bsz
        with self.ulysses_sharding_manager:
            data = self.ulysses_sharding_manager.preprocess_data(data)
            output = self.ref_policy.compute_log_prob(data=data)
            output = DataProto.from_dict(tensors={'ref_log_prob': output})
            output = self.ulysses_sharding_manager.postprocess_data(output)

        output = output.to('cpu')

        # https://pytorch.org/docs/stable/notes/fsdp.html#fsdp-notes
        # unshard the root FSDP module
        if self.world_size > 1:
            self.ref_policy.actor_module._handle.reshard(True)

        torch_npu.npu.empty_cache()
        return output

    @register(dispatch_mode=Dispatch.ONE_TO_ALL)
<<<<<<< HEAD
    def save_checkpoint(self, local_path, hdfs_path=None, global_step=0):
=======
    def save_checkpoint(self, local_path, hdfs_path=None, global_step=0, remove_previous_ckpt=False):
        # only support save and load ckpt for actor
>>>>>>> 0c32cf78
        assert self._is_actor
        import torch
        if self._is_offload_param:
            load_fsdp_param_and_grad(module=self.actor_module_fsdp,
                                     device_id=torch.npu.current_device(),
                                     load_grad=self._is_offload_grad)

<<<<<<< HEAD
        # TODO: support DCP and save sharded checkpoints
        self._checkpoint_manager.save_checkpoint(local_path=local_path, hdfs_path=hdfs_path, global_step=global_step)
=======
        self.checkpoint_manager.save_checkpoint(local_path=local_path,
                                                hdfs_path=hdfs_path,
                                                global_step=global_step,
                                                remove_previous_ckpt=remove_previous_ckpt)
>>>>>>> 0c32cf78

        torch.distributed.barrier()
        if self._is_offload_param:
            offload_fsdp_param_and_grad(module=self.actor_module_fsdp, offload_grad=self._is_offload_grad)

    @register(dispatch_mode=Dispatch.ONE_TO_ALL)
<<<<<<< HEAD
    def load_checkpoint(self, path, del_local_after_load=True):
        if self._is_offload_param:
            load_fsdp_param_and_grad(module=self.actor._module_fsdp,
                                     device_id=torch.npu.current_device(),
                                     load_grad=self._is_offload_grad)
        self.checkpoint_manager.load_checkpoint(path=path, del_local_after_load=del_local_after_load)
=======
    def load_checkpoint(self, path, del_local_after_load=False):
        if self._is_offload_param:
            load_fsdp_param_and_grad(module=self.actor_module_fsdp,
                                     device_id=torch.cuda.current_device(),
                                     load_grad=self._is_offload_grad)

        self.checkpoint_manager.load_checkpoint(path=path, del_local_after_load=del_local_after_load)

>>>>>>> 0c32cf78
        if self._is_offload_param:
            offload_fsdp_param_and_grad(module=self.actor_module_fsdp, offload_grad=self._is_offload_grad)


class CriticWorker(Worker):

    def __init__(self, config):
        super().__init__()
        import torch.distributed
        if not torch.distributed.is_initialized():
            torch.distributed.init_process_group(backend="hccl")
        self.config = config

        # build device mesh for Ulysses Sequence Parallel
        world_size = torch.distributed.get_world_size()
        from torch.distributed.device_mesh import init_device_mesh
        fsdp_size = self.config.model.fsdp_config.fsdp_size
        self.device_mesh = create_device_mesh(world_size=world_size, fsdp_size=fsdp_size)

        self.ulysses_device_mesh = None
        self.ulysses_sequence_parallel_size = self.config.get('ulysses_sequence_parallel_size', 1)
        dp = world_size // self.ulysses_sequence_parallel_size
        if self.ulysses_sequence_parallel_size > 1:
            self.ulysses_device_mesh = init_device_mesh('npu',
                                                        mesh_shape=(dp, self.ulysses_sequence_parallel_size),
                                                        mesh_dim_names=['dp', 'sp'])

        self.ulysses_sharding_manager = FSDPUlyssesShardingManager(self.ulysses_device_mesh)

        # set FSDP offload params
        self._is_offload_param = self.config.model.fsdp_config.param_offload
        self._is_offload_grad = self.config.model.fsdp_config.grad_offload
        self._is_offload_optimizer = self.config.model.fsdp_config.optimizer_offload

        # normalize config
        self.config.ppo_mini_batch_size //= (torch.distributed.get_world_size() // self.ulysses_sequence_parallel_size)
        if self.config.ppo_micro_batch_size is not None:
            self.config.ppo_micro_batch_size //= (torch.distributed.get_world_size() //
                                                  self.ulysses_sequence_parallel_size)
            self.config.forward_micro_batch_size //= (torch.distributed.get_world_size() //
                                                      self.ulysses_sequence_parallel_size)
            self.config.ppo_micro_batch_size_per_gpu = self.config.ppo_micro_batch_size
<<<<<<< HEAD
            self.config.forward_max_token_len_per_gpu = self.config.forward_micro_batch_size
=======
            self.config.forward_micro_batch_size_per_gpu = self.config.forward_micro_batch_size
>>>>>>> 0c32cf78
            assert self.config.ppo_mini_batch_size % self.config.ppo_micro_batch_size_per_gpu == 0

    def _build_critic_model_optimizer(self, config):
        # the following line is necessary
        from verl.utils.model import LambdaLayer, print_model_size, squeeze
        from verl.utils.torch_dtypes import PrecisionType
        from torch.distributed.fsdp import FullyShardedDataParallel as FSDP, ShardingStrategy, MixedPrecision
        from torch import optim

        local_path = copy_local_path_from_hdfs(config.model.path)
        # note that the tokenizer between actor and critic may be different. So override tokenizer info with actor info
        # using random initialized model from any architecture. May not be the same as Actor.

        tokenizer_path = copy_local_path_from_hdfs(config.model.tokenizer_path)
        self.tokenizer = hf_tokenizer(tokenizer_path, trust_remote_code=config.model.get('trust_remote_code', False))

        from omegaconf import OmegaConf
        override_config = OmegaConf.to_container(self.config.model.get('override_config', OmegaConf.create()))
        override_config_kwargs = {
            'bos_token_id': self.tokenizer.bos_token_id,
            'eos_token_id': self.tokenizer.eos_token_id,
            'pad_token_id': self.tokenizer.pad_token_id,
        }
        override_config_kwargs.update(override_config)
        if self.rank == 0:
            print(f'Critic overriding config {override_config_kwargs}')

        torch_dtype = self.config.model.fsdp_config.get('model_dtype', 'fp32')
        torch_dtype = PrecisionType.to_dtype(torch_dtype)

        from transformers import AutoConfig, AutoModelForTokenClassification
        from torch import nn

        trust_remote_code = False
        critic_model_config = AutoConfig.from_pretrained(local_path, trust_remote_code=trust_remote_code)
        critic_model_config.num_labels = 1

        use_remove_padding = config.model.get('use_remove_padding', False)
        if use_remove_padding:
            from verl.models.registry import check_model_support_rmpad
            check_model_support_rmpad(critic_model_config.model_type)

        if use_remove_padding and self.ulysses_sequence_parallel_size > 1:
            from verl.models.transformers.monkey_patch import apply_monkey_patch
            apply_monkey_patch(critic_model_config, verbose=True)

        init_context = get_init_weight_context_manager()
        with init_context(), warnings.catch_warnings():
            warnings.simplefilter("ignore")
            setattr(critic_model_config, 'classifier_dropout', 0.)
            setattr(critic_model_config, 'hidden_dropout', '0')
            critic_module = AutoModelForTokenClassification.from_pretrained(pretrained_model_name_or_path=local_path,
                                                                            torch_dtype=torch_dtype,
                                                                            config=critic_model_config,
                                                                            # attn_implementation='flash_attention_2',
                                                                            trust_remote_code=trust_remote_code)

            # some parameters may not in torch_dtype
            critic_module.to(torch_dtype)

            if config.model.get('enable_gradient_checkpointing', False):
                critic_module.gradient_checkpointing_enable(gradient_checkpointing_kwargs={'use_reentrant': False})
        if self.rank == 0:
            print_model_size(critic_module)

        self.critic_model_config = critic_model_config

        fsdp_config = self.config.model.fsdp_config
        mixed_precision_config = fsdp_config.get('mixed_precision', None)
        if mixed_precision_config is not None:
            param_dtype = PrecisionType.to_dtype(mixed_precision_config.get('param_dtype', 'bf16'))
            reduce_dtype = PrecisionType.to_dtype(mixed_precision_config.get('reduce_dtype', 'fp32'))
            buffer_dtype = PrecisionType.to_dtype(mixed_precision_config.get('buffer_dtype', 'fp32'))
        else:
            param_dtype = torch.bfloat16
            reduce_dtype = torch.float32
            buffer_dtype = torch.float32

        mixed_precision = MixedPrecision(param_dtype=param_dtype, reduce_dtype=reduce_dtype, buffer_dtype=buffer_dtype)

        auto_wrap_policy = get_fsdp_wrap_policy(module=critic_module, config=self.config.model.fsdp_config.wrap_policy)

        log_gpu_memory_usage('Before critic FSDP', logger=None)

        fsdp_mesh = self.device_mesh
        sharding_strategy = get_sharding_strategy(fsdp_mesh)

        # Note: We force turn off CPUOffload for critic because it causes incorrect results when using grad accumulation
        critic_module = FSDP(critic_module,
                             param_init_fn=init_fn,
                             use_orig_params=False,
                             auto_wrap_policy=auto_wrap_policy,
                             device_id=torch.npu.current_device(),
                             sharding_strategy=sharding_strategy,
                             mixed_precision=mixed_precision,
                             sync_module_states=True,
                             forward_prefetch=False,
                             device_mesh=self.device_mesh,
                             cpu_offload=None)

        log_gpu_memory_usage('After critic FSDP', logger=None)

        critic_optimizer = optim.AdamW(critic_module.parameters(),
                                       lr=config.optim.lr,
                                       betas=config.optim.get('betas', (0.9, 0.999)),
                                       weight_decay=config.optim.get('weight_decay', 1e-2))

        total_steps = config.optim.get('total_training_steps', 0)
        num_warmup_steps_ratio = config.optim.get('lr_warmup_steps_ratio', 0.)
        num_warmup_steps = int(num_warmup_steps_ratio * total_steps)

        print(f'Total steps: {total_steps}, num_warmup_steps: {num_warmup_steps}')

        from verl.utils.torch_functional import get_constant_schedule_with_warmup
        critic_lr_scheduler = get_constant_schedule_with_warmup(optimizer=critic_optimizer,
                                                                num_warmup_steps=num_warmup_steps)

        return critic_module, critic_optimizer, critic_lr_scheduler

    @register(dispatch_mode=Dispatch.ONE_TO_ALL)
    def init_model(self):
        # This is used to import external_lib into the huggingface systems
        import_external_libs(self.config.model.get('external_lib', None))

        from verl.workers.critic import DataParallelPPOCritic
        self.critic_module, self.critic_optimizer, self.critic_lr_scheduler = self._build_critic_model_optimizer(
            self.config)

        if self._is_offload_param:
            offload_fsdp_param_and_grad(module=self.critic_module, offload_grad=self._is_offload_grad)
        if self._is_offload_optimizer:
            offload_fsdp_optimizer(optimizer=self.critic_optimizer)

        self.critic = DataParallelPPOCritic(config=self.config,
                                            critic_module=self.critic_module,
                                            critic_optimizer=self.critic_optimizer)

        self.flops_counter = FlopsCounter(self.critic_model_config)
        self.checkpoint_manager = FSDPCheckpointManager(model=self.critic_module,
                                                        optimizer=self.critic_optimizer,
                                                        lr_scheduler=self.critic_lr_scheduler,
                                                        tokenizer=self.tokenizer)

        torch_npu.npu.empty_cache()

    @register(dispatch_mode=Dispatch.DP_COMPUTE_PROTO)
    def compute_values(self, data: DataProto):
        data = data.to('npu')

        if self._is_offload_param:
            load_fsdp_param_and_grad(module=self.critic_module,
                                     device_id=torch.npu.current_device(),
                                     load_grad=self._is_offload_grad)
        micro_batch_size = self.config.forward_micro_batch_size_per_gpu
        data.meta_info['micro_batch_size'] = micro_batch_size
        data.meta_info['max_token_len'] = self.config.forward_max_token_len_per_gpu
        data.meta_info['use_dynamic_bsz'] = self.config.use_dynamic_bsz
        # perform forward computation
        with self.ulysses_sharding_manager:
            data = self.ulysses_sharding_manager.preprocess_data(data=data)
            values = self.critic.compute_values(data=data)
            output = DataProto.from_dict(tensors={'values': values})
            output = self.ulysses_sharding_manager.postprocess_data(data=output)

        output = output.to('cpu')
        if self._is_offload_param:
            offload_fsdp_param_and_grad(module=self.critic_module, offload_grad=self._is_offload_grad)
        torch_npu.npu.empty_cache()
        return output

    @register(dispatch_mode=Dispatch.DP_COMPUTE_PROTO)
    def update_critic(self, data: DataProto):
        data = data.to('npu')
        if self._is_offload_param:
            load_fsdp_param_and_grad(module=self.critic_module,
                                     device_id=torch.npu.current_device(),
                                     load_grad=self._is_offload_grad)
        if self._is_offload_optimizer:
            load_fsdp_optimizer(optimizer=self.critic_optimizer, device_id=torch.npu.current_device())

        # perform forward computation
        with self.ulysses_sharding_manager:
            data = self.ulysses_sharding_manager.preprocess_data(data=data)

            with Timer(name='update_critic', logger=None) as timer:
                metrics = self.critic.update_critic(data=data)
            delta_time = timer.last

            global_num_tokens = data.meta_info['global_token_num']
            estimated_flops, promised_flops = self.flops_counter.estimate_flops(global_num_tokens, delta_time)
            metrics['mfu/critic'] = estimated_flops * self.config.ppo_epochs / promised_flops / self.world_size

            self.critic_lr_scheduler.step()
            lr = self.critic_lr_scheduler.get_last_lr()[0]
            metrics['critic/lr'] = lr

            output = DataProto(batch=None, meta_info={'metrics': metrics})
            output = self.ulysses_sharding_manager.postprocess_data(data=output)

        if self._is_offload_param:
            offload_fsdp_param_and_grad(module=self.critic_module, offload_grad=self._is_offload_grad)
        if self._is_offload_optimizer:
            offload_fsdp_optimizer(optimizer=self.critic_optimizer)
        torch_npu.npu.empty_cache()
        output = output.to('cpu')
        return output

    @register(dispatch_mode=Dispatch.ONE_TO_ALL)
<<<<<<< HEAD
    def save_checkpoint(self, local_path, hdfs_path=None, global_step=0):
=======
    def save_checkpoint(self, local_path, hdfs_path=None, global_step=0, remove_previous_ckpt=False):
>>>>>>> 0c32cf78
        import torch
        if self._is_offload_param:
            load_fsdp_param_and_grad(module=self.critic_module,
                                     device_id=torch_npu.npu.current_device(),
                                     load_grad=self._is_offload_grad)

<<<<<<< HEAD
        self.checkpoint_manager.save_checkpoint(local_path=local_path, hdfs_path=hdfs_path, global_step=global_step)
        torch.distributed.barrier()

=======
        self.checkpoint_manager.save_checkpoint(local_path=local_path,
                                                hdfs_path=hdfs_path,
                                                global_step=global_step,
                                                remove_previous_ckpt=remove_previous_ckpt)

        torch.distributed.barrier()
>>>>>>> 0c32cf78
        if self._is_offload_param:
            offload_fsdp_param_and_grad(module=self.critic_module, offload_grad=self._is_offload_grad)

    @register(dispatch_mode=Dispatch.ONE_TO_ALL)
<<<<<<< HEAD
    def load_checkpoint(self, path, del_local_after_load):
        import torch
        if self._is_offload_param:
            load_fsdp_param_and_grad(module=self.critic_module,
                                     device_id=torch.npu.current_device(),
                                     load_grad=self._is_offload_grad)
=======
    def load_checkpoint(self, path, del_local_after_load=True):
        import torch
        if self._is_offload_param:
            load_fsdp_param_and_grad(module=self.critic_module,
                                     device_id=torch.cuda.current_device(),
                                     load_grad=self._is_offload_grad)

>>>>>>> 0c32cf78
        self.checkpoint_manager.load_checkpoint(path=path, del_local_after_load=del_local_after_load)

        torch.distributed.barrier()
        if self._is_offload_param:
            offload_fsdp_param_and_grad(module=self.critic_module, offload_grad=self._is_offload_grad)


# TODO(sgm): we may need to extract it to dp_reward_model.py
class RewardModelWorker(Worker):
    """
    Note that we only implement the reward model that is subclass of AutoModelForTokenClassification.
    """

    def __init__(self, config):
        super().__init__()
        import torch.distributed
        if not torch.distributed.is_initialized():
            torch.distributed.init_process_group(backend="hccl")
        self.config = config

        # build device mesh for Ulysses Sequence Parallel
        world_size = torch.distributed.get_world_size()
        from torch.distributed.device_mesh import init_device_mesh

        fsdp_size = self.config.model.fsdp_config.fsdp_size
        self.device_mesh = create_device_mesh(world_size=world_size, fsdp_size=fsdp_size)

        self.ulysses_device_mesh = None
        self.ulysses_sequence_parallel_size = self.config.get('ulysses_sequence_parallel_size', 1)
        dp = world_size // self.ulysses_sequence_parallel_size
        if self.ulysses_sequence_parallel_size > 1:
            self.ulysses_device_mesh = init_device_mesh('npu',
                                                        mesh_shape=(dp, self.ulysses_sequence_parallel_size),
                                                        mesh_dim_names=['dp', 'sp'])

        self.ulysses_sharding_manager = FSDPUlyssesShardingManager(self.ulysses_device_mesh)

        self.use_remove_padding = self.config.model.get('use_remove_padding', False)
<<<<<<< HEAD
=======

        # normalize config
>>>>>>> 0c32cf78
        if self.config.micro_batch_size is not None:
            self.config.micro_batch_size //= torch.distributed.get_world_size()
            self.config.micro_batch_size_per_gpu = self.config.micro_batch_size

    def _build_model(self, config):
        # the following line is necessary
        from transformers import AutoModelForTokenClassification, AutoConfig
        from torch.distributed.fsdp import FullyShardedDataParallel as FSDP, ShardingStrategy, CPUOffload

        # download the checkpoint from hdfs
        local_path = copy_local_path_from_hdfs(config.model.path)

        if self.config.model.input_tokenizer is None:
            self._do_switch_chat_template = False
        else:
            self._do_switch_chat_template = True
            input_tokenizer_local_path = copy_local_path_from_hdfs(config.model.input_tokenizer)
            self.input_tokenizer = hf_tokenizer(input_tokenizer_local_path,
                                                trust_remote_code=config.model.get('trust_remote_code', False))
            self.tokenizer = hf_tokenizer(local_path, trust_remote_code=config.model.get('trust_remote_code', False))

        trust_remote_code = config.model.get('trust_remote_code', False)
        model_config = AutoConfig.from_pretrained(local_path, trust_remote_code=trust_remote_code)
        model_config.num_labels = 1

        use_remove_padding = config.model.get('use_remove_padding', False)
        if use_remove_padding:
            from verl.models.registry import check_model_support_rmpad
            check_model_support_rmpad(model_config.model_type)

        if use_remove_padding and self.ulysses_sequence_parallel_size > 1:
            from verl.models.transformers.monkey_patch import apply_monkey_patch
            apply_monkey_patch(model_config, verbose=True)

        # note that we have to create model in fp32. Otherwise, the optimizer is in bf16, which is incorrect
        init_context = get_init_weight_context_manager(use_meta_tensor=not model_config.tie_word_embeddings)

        with init_context(), warnings.catch_warnings():
            warnings.simplefilter("ignore")
            setattr(model_config, 'classifier_dropout', 0.)
            reward_module = AutoModelForTokenClassification.from_pretrained(pretrained_model_name_or_path=local_path,
                                                                            config=model_config,
                                                                            torch_dtype=torch.bfloat16,
                                                                            # attn_implementation='flash_attention_2',
                                                                            trust_remote_code=trust_remote_code)
            reward_module.to(torch.bfloat16)
        auto_wrap_policy = get_fsdp_wrap_policy(module=reward_module, config=self.config.model.fsdp_config)

        fsdp_mesh = self.device_mesh
        sharding_strategy = get_sharding_strategy(fsdp_mesh)

        reward_module = FSDP(
            reward_module,
            param_init_fn=init_fn,
            use_orig_params=False,
            auto_wrap_policy=auto_wrap_policy,
            device_id=torch.npu.current_device(),
            sharding_strategy=sharding_strategy,  # zero3
            sync_module_states=True,
            cpu_offload=CPUOffload(offload_params=True),
            forward_prefetch=False,
            device_mesh=self.device_mesh)

        return reward_module

    @register(dispatch_mode=Dispatch.ONE_TO_ALL)
    def init_model(self):
        # This is used to import external_lib into the huggingface systems
        import_external_libs(self.config.model.get('external_lib', None))
        self.reward_module = self._build_model(config=self.config)
        torch_npu.npu.empty_cache()

    def _forward_micro_batch(self, micro_batch):
        from verl.bert_padding import pad_input, unpad_input, index_first_axis, rearrange
        from verl.utils.ulysses import ulysses_pad_and_slice_inputs, gather_outpus_and_unpad

        with torch.no_grad(), torch.autocast(device_type='npu', dtype=torch.bfloat16):
            input_ids = micro_batch['input_ids']
            batch_size, seqlen = input_ids.shape
            attention_mask = micro_batch['attention_mask']
            position_ids = micro_batch['position_ids']

            if self.use_remove_padding:
                input_ids_rmpad, indices, *_ = unpad_input(input_ids.unsqueeze(-1),
                                                           attention_mask)  # input_ids_rmpad (total_nnz, ...)
                input_ids_rmpad = input_ids_rmpad.transpose(0, 1)  # (1, total_nnz)

                # unpad the position_ids to align the rotary
                position_ids_rmpad = index_first_axis(rearrange(position_ids.unsqueeze(-1), "b s ... -> (b s) ..."),
                                                      indices).transpose(0, 1)

                # pad and slice the inputs if sp > 1
                if self.ulysses_sequence_parallel_size > 1:
                    input_ids_rmpad, position_ids_rmpad, pad_size = ulysses_pad_and_slice_inputs(input_ids_rmpad, \
                                                                                                 position_ids_rmpad, \
                                                                                                 sp_size=self.ulysses_sequence_parallel_size)

                # only pass input_ids and position_ids to enable flash_attn_varlen
                output = self.reward_module(input_ids=input_ids_rmpad,
                                            attention_mask=None,
                                            position_ids=position_ids_rmpad,
                                            use_cache=False)  # prevent model thinks we are generating
                reward_rmpad = output.logits
                reward_rmpad = reward_rmpad.squeeze(0)  # (total_nnz)

                # gather output if sp > 1
                if self.ulysses_sequence_parallel_size > 1:
                    reward_rmpad = gather_outpus_and_unpad(reward_rmpad,
                                                           gather_dim=0,
                                                           unpad_dim=0,
                                                           padding_size=pad_size)

                # pad it back
                rm_score = pad_input(reward_rmpad, indices=indices, batch=batch_size, seqlen=seqlen).squeeze(-1)
            else:
                output = self.reward_module(input_ids=input_ids,
                                            attention_mask=attention_mask,
                                            position_ids=position_ids)
                rm_score = output.logits  # (batch_size, seq_len, 1)
                rm_score = rm_score.squeeze(-1)

            # extract the result of the last valid token
            eos_mask_idx = torch.argmax(position_ids * attention_mask, dim=-1)  # (bsz,)
            rm_score = rm_score[torch.arange(batch_size), eos_mask_idx]
            return rm_score

    def _expand_to_token_level(self, data: DataProto, scores: torch.Tensor):
        batch_size = data.batch.batch_size[0]
        # expand as token_level_reward
        attention_mask = data.batch['attention_mask']
        position_ids = data.batch['position_ids']
        response_length = data.batch['responses'].shape[-1]
        eos_mask_idx = torch.argmax(position_ids * attention_mask, dim=-1)  # (bsz,)
        token_level_scores = torch.zeros_like(attention_mask, dtype=scores.dtype)  # (bsz, seqlen)
        token_level_scores[torch.arange(batch_size), eos_mask_idx] = scores

        # select the response part
        token_level_scores = token_level_scores[:, -response_length:]

        return token_level_scores

    def _switch_chat_template(self, data: DataProto):
        src_max_length = data.batch['attention_mask'].shape[-1]

        src_tokenizer = self.input_tokenizer
        target_tokenizer = self.tokenizer

        rm_input_ids = []
        rm_attention_mask = []

        for i in range(data.batch.batch_size[0]):
            # extract raw prompt
            chat: list = data.non_tensor_batch['raw_prompt'][i].tolist()

            # extract response
            response_ids = data.batch['responses'][i]
            response_length = response_ids.shape[-1]
            valid_response_length = data.batch['attention_mask'][i][-response_length:].sum()
            valid_response_ids = response_ids[:valid_response_length]

            # decode
            response = src_tokenizer.decode(valid_response_ids)
            # remove bos and eos
            response = response.replace(src_tokenizer.eos_token, '')

            chat.append({'role': 'assistant', 'content': response})

            prompt_with_chat_template = target_tokenizer.apply_chat_template(chat,
                                                                             add_generation_prompt=False,
                                                                             tokenize=False)
            if self.rank == 0 and i == 0:
                # for debugging purpose
                print(f'Switch template. chat: {prompt_with_chat_template}')

            # the maximum length is actually determined by the reward model itself
            max_length = self.config.get('max_length', src_max_length)
            if max_length is None:
                max_length = src_max_length
            input_ids, attention_mask = verl_F.tokenize_and_postprocess_data(
                prompt=prompt_with_chat_template,
                tokenizer=target_tokenizer,
                max_length=max_length,
                pad_token_id=target_tokenizer.pad_token_id,
                left_pad=False,  # right padding
                truncation=self.config.get('truncation', 'right'))  # truncate from the right

            rm_input_ids.append(input_ids)
            rm_attention_mask.append(attention_mask)

        rm_input_ids = torch.cat(rm_input_ids, dim=0)
        rm_attention_mask = torch.cat(rm_attention_mask, dim=0)

        rm_position_ids = compute_position_id_with_mask(rm_attention_mask)

        rm_inputs = {'input_ids': rm_input_ids, 'attention_mask': rm_attention_mask, 'position_ids': rm_position_ids}

        return DataProto.from_dict(rm_inputs)

    @register(dispatch_mode=Dispatch.DP_COMPUTE_PROTO)
    def compute_rm_score(self, data: DataProto):
        import itertools
        from verl.utils.seqlen_balancing import rearrange_micro_batches, get_reverse_idx
        data = data.to('npu')
        if self._do_switch_chat_template:
            rm_data = self._switch_chat_template(data)

        rm_data.batch = rm_data.batch.to('npu')

        # perform forward computation
        with self.ulysses_sharding_manager:
            rm_data = self.ulysses_sharding_manager.preprocess_data(data=rm_data)
            data = self.ulysses_sharding_manager.preprocess_data(data=data)

            use_dynamic_bsz = self.config.use_dynamic_bsz
            if use_dynamic_bsz:
                max_token_len = self.config.forward_max_token_len_per_gpu * self.ulysses_sequence_parallel_size
                micro_batches, indices = rearrange_micro_batches(batch=rm_data.batch, max_token_len=max_token_len)
            else:
                micro_batches = rm_data.batch.split(self.config.micro_batch_size_per_gpu)
            output = []
            for micro_batch in micro_batches:
                rm_score = self._forward_micro_batch(micro_batch)
                output.append(rm_score)
            scores = torch.cat(output, dim=0)  # (batch_size)

            if use_dynamic_bsz:
                indices = list(itertools.chain.from_iterable(indices))
                assert len(indices) == scores.size(0), f"{len(indices)} vs. {scores.size()}"
                revert_indices = torch.tensor(get_reverse_idx(indices), dtype=torch.long)
                scores = scores[revert_indices]

            token_level_scores = self._expand_to_token_level(data, scores)
            # Note that this is only the scores, may not be the final rewards used to train RL
            output = DataProto.from_dict(tensors={'rm_scores': token_level_scores})
            output = self.ulysses_sharding_manager.postprocess_data(data=output)

        # https://pytorch.org/docs/stable/notes/fsdp.html#fsdp-notes
        # unshard the root FSDP module
        self.reward_module._handle.reshard(True)

        output = output.to('cpu')
        torch_npu.npu.empty_cache()
        return output<|MERGE_RESOLUTION|>--- conflicted
+++ resolved
@@ -20,7 +20,6 @@
 import warnings
 
 import torch
-import torch_npu
 import torch.distributed
 from torch.distributed.device_mesh import init_device_mesh
 import verl.utils.torch_functional as verl_F
@@ -48,12 +47,12 @@
 
 def create_device_mesh(world_size, fsdp_size):
     if fsdp_size < 0 or fsdp_size >= world_size:
-        device_mesh = init_device_mesh('npu', mesh_shape=(world_size,), mesh_dim_names=['fsdp'])
+        device_mesh = init_device_mesh('cuda', mesh_shape=(world_size,), mesh_dim_names=['fsdp'])
     else:
         raise ValueError(
             'HSDP is not supported yet because it produces incorrect results for now. Please set fsdp_size=-1')
         assert world_size % fsdp_size == 0
-        device_mesh = init_device_mesh('npu',
+        device_mesh = init_device_mesh('cuda',
                                        mesh_shape=(world_size // fsdp_size, fsdp_size),
                                        mesh_dim_names=['ddp', 'fsdp'])
     return device_mesh
@@ -81,7 +80,7 @@
         self.config = config
         import torch.distributed
         if not torch.distributed.is_initialized():
-            torch.distributed.init_process_group(backend="hccl")
+            torch.distributed.init_process_group(backend="nccl")
 
         # build device mesh for FSDP
         world_size = torch.distributed.get_world_size()
@@ -93,7 +92,7 @@
         self.ulysses_sequence_parallel_size = self.config.actor.get('ulysses_sequence_parallel_size', 1)
         dp = world_size // self.ulysses_sequence_parallel_size
         if self.ulysses_sequence_parallel_size > 1:
-            self.ulysses_device_mesh = init_device_mesh('npu',
+            self.ulysses_device_mesh = init_device_mesh('cuda',
                                                         mesh_shape=(dp, self.ulysses_sequence_parallel_size),
                                                         mesh_dim_names=['dp', 'sp'])
 
@@ -120,31 +119,19 @@
         # normalize config
         if self._is_actor:
             self.config.actor.ppo_mini_batch_size *= self.config.rollout.n
-<<<<<<< HEAD
-
-            self.config.actor.ppo_mini_batch_size //= (self.device_mesh.shape[0] // self.ulysses_sequence_parallel_size)
-
-=======
             self.config.actor.ppo_mini_batch_size //= (self.device_mesh.shape[0] // self.ulysses_sequence_parallel_size)
             # micro bsz
->>>>>>> 0c32cf78
             if self.config.actor.ppo_micro_batch_size is not None:
                 self.config.actor.ppo_micro_batch_size //= (self.device_mesh.shape[0] //
                                                             self.ulysses_sequence_parallel_size)
                 self.config.actor.ppo_micro_batch_size_per_gpu = self.config.actor.ppo_micro_batch_size
                 assert self.config.actor.ppo_mini_batch_size % self.config.actor.ppo_micro_batch_size_per_gpu == 0
-<<<<<<< HEAD
-=======
         # normalize rollout config
->>>>>>> 0c32cf78
         if self._is_rollout and self.config.rollout.log_prob_micro_batch_size is not None:
             self.config.rollout.log_prob_micro_batch_size //= (self.device_mesh.shape[0] //
                                                                self.ulysses_sequence_parallel_size)
             self.config.rollout.log_prob_micro_batch_size_per_gpu = self.config.rollout.log_prob_micro_batch_size
-<<<<<<< HEAD
-=======
         # normalize ref config
->>>>>>> 0c32cf78
         if self._is_ref and self.config.ref.log_prob_micro_batch_size is not None:
             self.config.ref.log_prob_micro_batch_size //= (self.device_mesh.shape[0] //
                                                            self.ulysses_sequence_parallel_size)
@@ -163,8 +150,7 @@
         from verl.utils.model import print_model_size, update_model_config, get_generation_config
         from verl.utils.torch_dtypes import PrecisionType
         from transformers import AutoModelForCausalLM, AutoConfig
-        from torch.distributed.fsdp import FullyShardedDataParallel as FSDP, ShardingStrategy, MixedPrecision, \
-            CPUOffload
+        from torch.distributed.fsdp import FullyShardedDataParallel as FSDP, ShardingStrategy, MixedPrecision, CPUOffload
         from torch import optim
 
         assert role in ['actor', 'ref']
@@ -184,7 +170,6 @@
 
         # override model kwargs
         actor_model_config = AutoConfig.from_pretrained(local_path, trust_remote_code=trust_remote_code)
-        self.generation_config = get_generation_config(local_path, trust_remote_code=trust_remote_code)
 
         self.generation_config = get_generation_config(local_path, trust_remote_code=trust_remote_code)
 
@@ -214,7 +199,7 @@
             actor_module = AutoModelForCausalLM.from_pretrained(pretrained_model_name_or_path=local_path,
                                                                 torch_dtype=torch_dtype,
                                                                 config=actor_model_config,
-                                                                # attn_implementation='flash_attention2',
+                                                                attn_implementation='flash_attention_2',
                                                                 trust_remote_code=trust_remote_code)
             # Apply Liger kernel to the model if use_liger is set to True
             if use_liger:
@@ -267,7 +252,7 @@
             param_init_fn=init_fn,
             use_orig_params=False,
             auto_wrap_policy=auto_wrap_policy,
-            device_id=torch.npu.current_device(),
+            device_id=torch.cuda.current_device(),
             sharding_strategy=sharding_strategy,  # zero3
             mixed_precision=mixed_precision,
             sync_module_states=True,
@@ -306,7 +291,7 @@
         infer_tp = self.config.rollout.tensor_model_parallel_size
         dp = self.world_size // infer_tp
         assert self.world_size % infer_tp == 0, f'rollout world_size: {self.world_size} is not divisible by infer_tp: {infer_tp}'
-        rollout_device_mesh = init_device_mesh('npu', mesh_shape=(dp, infer_tp), mesh_dim_names=['dp', 'infer_tp'])
+        rollout_device_mesh = init_device_mesh('cuda', mesh_shape=(dp, infer_tp), mesh_dim_names=['dp', 'infer_tp'])
 
         if self.config.rollout.name == 'hf':
             from verl.workers.rollout import HFRollout
@@ -414,29 +399,25 @@
         if self._is_actor:
             self.flops_counter = FlopsCounter(self.actor_model_config)
             self.checkpoint_manager = FSDPCheckpointManager(model=self.actor_module_fsdp,
-<<<<<<< HEAD
-                                                            optimizer=self.actor_optimizer,
-=======
                                                             optimizer=self.actor.actor_optimizer,
->>>>>>> 0c32cf78
                                                             lr_scheduler=self.actor_lr_scheduler,
                                                             tokenizer=self.tokenizer)
 
-        torch_npu.npu.empty_cache()
+        torch.cuda.empty_cache()
 
     @register(dispatch_mode=Dispatch.DP_COMPUTE_PROTO)
     def update_actor(self, data: DataProto):
-        data = data.to("npu")
+        data = data.to('cuda')
 
         assert self._is_actor
         if self._is_offload_param:
             load_fsdp_param_and_grad(module=self.actor_module_fsdp,
-                                     device_id=torch.npu.current_device(),
+                                     device_id=torch.cuda.current_device(),
                                      load_grad=self._is_offload_grad)
         if self._is_offload_optimizer:
-            load_fsdp_optimizer(optimizer=self.actor_optimizer, device_id=torch.npu.current_device())
-
-        data.batch = data.batch.to("npu")
+            load_fsdp_optimizer(optimizer=self.actor_optimizer, device_id=torch.cuda.current_device())
+
+        data.batch = data.batch.cuda()
 
         log_gpu_memory_usage('Before update policy', logger=logger)
 
@@ -466,35 +447,19 @@
             offload_fsdp_param_and_grad(module=self.actor_module_fsdp, offload_grad=self._is_offload_grad)
         if self._is_offload_optimizer:
             offload_fsdp_optimizer(optimizer=self.actor_optimizer)
-        torch_npu.npu.empty_cache()
+        torch.cuda.empty_cache()
         return output
 
     @register(dispatch_mode=Dispatch.DP_COMPUTE_PROTO)
     def generate_sequences(self, prompts: DataProto):
-<<<<<<< HEAD
-        prompts = prompts.to('npu')
-        # set to False if it is validation
-=======
         prompts = prompts.to('cuda')
->>>>>>> 0c32cf78
 
         assert self._is_rollout
         if self._is_offload_param:
             load_fsdp_param_and_grad(module=self.actor_module_fsdp,
-                                     device_id=torch.npu.current_device(),
+                                     device_id=torch.cuda.current_device(),
                                      load_grad=self._is_offload_grad)
 
-<<<<<<< HEAD
-        prompts.batch = prompts.batch.to("npu")
-        meta_info = {''
-                     'eos_token_id':
-                         self.generation_config.eos_token_id
-                         if self.generation_config is not None else self.tokenizer.eos_token_id,
-                     'pad_token_id':
-                         self.generation_config.pad_token_id
-                         if self.generation_config is not None else self.tokenizer.pad_token_id
-                     }
-=======
         prompts.batch = prompts.batch.cuda()
         meta_info = {
             'eos_token_id':
@@ -504,7 +469,6 @@
                 self.generation_config.pad_token_id
                 if self.generation_config is not None else self.tokenizer.pad_token_id,
         }
->>>>>>> 0c32cf78
         prompts.meta_info.update(meta_info)
         with self.rollout_sharding_manager:
             log_gpu_memory_usage('After entering rollout sharding manager', logger=logger)
@@ -522,7 +486,7 @@
             # NOTE(sgm): the grad is already in CPU, only offload param here
             offload_fsdp_param_and_grad(module=self.actor_module_fsdp, offload_grad=self._is_offload_grad)
         # clear kv cache
-        torch_npu.npu.empty_cache()
+        torch.cuda.empty_cache()
         log_gpu_memory_usage('After recompute log prob', logger=logger)
         return output
 
@@ -530,18 +494,10 @@
     def compute_log_prob(self, data: DataProto):
         assert self._is_actor
         if self._is_offload_param:
-<<<<<<< HEAD
-            load_fsdp_param_and_grad(module=self.actor._module_fsdp,
-                                     device_id=torch.npu.current_device(),
-                                     load_grad=self._is_offload_grad
-                                     )
-        data = data.to('npu')
-=======
             load_fsdp_param_and_grad(module=self.actor_module_fsdp,
                                      device_id=torch.cuda.current_device(),
                                      load_grad=self._is_offload_grad)
         data = data.to('cuda')
->>>>>>> 0c32cf78
         # we should always recompute old_log_probs when it is HybridEngine
         data.meta_info['micro_batch_size'] = self.config.rollout.log_prob_micro_batch_size_per_gpu
         data.meta_info['max_token_len'] = self.config.rollout.log_prob_max_token_len_per_gpu
@@ -563,17 +519,11 @@
             self.actor.actor_module._handle.reshard(True)
 
         if self._is_offload_param:
-<<<<<<< HEAD
-            offload_fsdp_param_and_grad(module=self.actor._module_fsdp, offload_grad=self._is_offload_grad)
-
-        torch_npu.npu.empty_cache()
-=======
             # NOTE(sgm): the grad is already in CPU, only offload param here
             offload_fsdp_param_and_grad(module=self.actor_module_fsdp, offload_grad=self._is_offload_grad)
 
         # clear kv cache
         torch.cuda.empty_cache()
->>>>>>> 0c32cf78
         log_gpu_memory_usage('After compute_log_prob', logger=logger)
         return output
 
@@ -581,7 +531,7 @@
     def compute_ref_log_prob(self, data: DataProto):
         assert self._is_ref
 
-        data = data.to('npu')
+        data = data.to('cuda')
 
         micro_batch_size = self.config.ref.log_prob_micro_batch_size_per_gpu
         data.meta_info['micro_batch_size'] = micro_batch_size
@@ -601,46 +551,29 @@
         if self.world_size > 1:
             self.ref_policy.actor_module._handle.reshard(True)
 
-        torch_npu.npu.empty_cache()
+        torch.cuda.empty_cache()
         return output
 
     @register(dispatch_mode=Dispatch.ONE_TO_ALL)
-<<<<<<< HEAD
-    def save_checkpoint(self, local_path, hdfs_path=None, global_step=0):
-=======
     def save_checkpoint(self, local_path, hdfs_path=None, global_step=0, remove_previous_ckpt=False):
         # only support save and load ckpt for actor
->>>>>>> 0c32cf78
         assert self._is_actor
         import torch
         if self._is_offload_param:
             load_fsdp_param_and_grad(module=self.actor_module_fsdp,
-                                     device_id=torch.npu.current_device(),
+                                     device_id=torch.cuda.current_device(),
                                      load_grad=self._is_offload_grad)
 
-<<<<<<< HEAD
-        # TODO: support DCP and save sharded checkpoints
-        self._checkpoint_manager.save_checkpoint(local_path=local_path, hdfs_path=hdfs_path, global_step=global_step)
-=======
         self.checkpoint_manager.save_checkpoint(local_path=local_path,
                                                 hdfs_path=hdfs_path,
                                                 global_step=global_step,
                                                 remove_previous_ckpt=remove_previous_ckpt)
->>>>>>> 0c32cf78
 
         torch.distributed.barrier()
         if self._is_offload_param:
             offload_fsdp_param_and_grad(module=self.actor_module_fsdp, offload_grad=self._is_offload_grad)
 
     @register(dispatch_mode=Dispatch.ONE_TO_ALL)
-<<<<<<< HEAD
-    def load_checkpoint(self, path, del_local_after_load=True):
-        if self._is_offload_param:
-            load_fsdp_param_and_grad(module=self.actor._module_fsdp,
-                                     device_id=torch.npu.current_device(),
-                                     load_grad=self._is_offload_grad)
-        self.checkpoint_manager.load_checkpoint(path=path, del_local_after_load=del_local_after_load)
-=======
     def load_checkpoint(self, path, del_local_after_load=False):
         if self._is_offload_param:
             load_fsdp_param_and_grad(module=self.actor_module_fsdp,
@@ -649,7 +582,6 @@
 
         self.checkpoint_manager.load_checkpoint(path=path, del_local_after_load=del_local_after_load)
 
->>>>>>> 0c32cf78
         if self._is_offload_param:
             offload_fsdp_param_and_grad(module=self.actor_module_fsdp, offload_grad=self._is_offload_grad)
 
@@ -660,12 +592,13 @@
         super().__init__()
         import torch.distributed
         if not torch.distributed.is_initialized():
-            torch.distributed.init_process_group(backend="hccl")
+            torch.distributed.init_process_group(backend="nccl")
         self.config = config
 
         # build device mesh for Ulysses Sequence Parallel
         world_size = torch.distributed.get_world_size()
         from torch.distributed.device_mesh import init_device_mesh
+
         fsdp_size = self.config.model.fsdp_config.fsdp_size
         self.device_mesh = create_device_mesh(world_size=world_size, fsdp_size=fsdp_size)
 
@@ -673,7 +606,7 @@
         self.ulysses_sequence_parallel_size = self.config.get('ulysses_sequence_parallel_size', 1)
         dp = world_size // self.ulysses_sequence_parallel_size
         if self.ulysses_sequence_parallel_size > 1:
-            self.ulysses_device_mesh = init_device_mesh('npu',
+            self.ulysses_device_mesh = init_device_mesh('cuda',
                                                         mesh_shape=(dp, self.ulysses_sequence_parallel_size),
                                                         mesh_dim_names=['dp', 'sp'])
 
@@ -692,11 +625,7 @@
             self.config.forward_micro_batch_size //= (torch.distributed.get_world_size() //
                                                       self.ulysses_sequence_parallel_size)
             self.config.ppo_micro_batch_size_per_gpu = self.config.ppo_micro_batch_size
-<<<<<<< HEAD
-            self.config.forward_max_token_len_per_gpu = self.config.forward_micro_batch_size
-=======
             self.config.forward_micro_batch_size_per_gpu = self.config.forward_micro_batch_size
->>>>>>> 0c32cf78
             assert self.config.ppo_mini_batch_size % self.config.ppo_micro_batch_size_per_gpu == 0
 
     def _build_critic_model_optimizer(self, config):
@@ -751,7 +680,7 @@
             critic_module = AutoModelForTokenClassification.from_pretrained(pretrained_model_name_or_path=local_path,
                                                                             torch_dtype=torch_dtype,
                                                                             config=critic_model_config,
-                                                                            # attn_implementation='flash_attention_2',
+                                                                            attn_implementation='flash_attention_2',
                                                                             trust_remote_code=trust_remote_code)
 
             # some parameters may not in torch_dtype
@@ -789,7 +718,7 @@
                              param_init_fn=init_fn,
                              use_orig_params=False,
                              auto_wrap_policy=auto_wrap_policy,
-                             device_id=torch.npu.current_device(),
+                             device_id=torch.cuda.current_device(),
                              sharding_strategy=sharding_strategy,
                              mixed_precision=mixed_precision,
                              sync_module_states=True,
@@ -840,15 +769,15 @@
                                                         lr_scheduler=self.critic_lr_scheduler,
                                                         tokenizer=self.tokenizer)
 
-        torch_npu.npu.empty_cache()
+        torch.cuda.empty_cache()
 
     @register(dispatch_mode=Dispatch.DP_COMPUTE_PROTO)
     def compute_values(self, data: DataProto):
-        data = data.to('npu')
+        data = data.to('cuda')
 
         if self._is_offload_param:
             load_fsdp_param_and_grad(module=self.critic_module,
-                                     device_id=torch.npu.current_device(),
+                                     device_id=torch.cuda.current_device(),
                                      load_grad=self._is_offload_grad)
         micro_batch_size = self.config.forward_micro_batch_size_per_gpu
         data.meta_info['micro_batch_size'] = micro_batch_size
@@ -864,18 +793,18 @@
         output = output.to('cpu')
         if self._is_offload_param:
             offload_fsdp_param_and_grad(module=self.critic_module, offload_grad=self._is_offload_grad)
-        torch_npu.npu.empty_cache()
+        torch.cuda.empty_cache()
         return output
 
     @register(dispatch_mode=Dispatch.DP_COMPUTE_PROTO)
     def update_critic(self, data: DataProto):
-        data = data.to('npu')
+        data = data.to('cuda')
         if self._is_offload_param:
             load_fsdp_param_and_grad(module=self.critic_module,
-                                     device_id=torch.npu.current_device(),
+                                     device_id=torch.cuda.current_device(),
                                      load_grad=self._is_offload_grad)
         if self._is_offload_optimizer:
-            load_fsdp_optimizer(optimizer=self.critic_optimizer, device_id=torch.npu.current_device())
+            load_fsdp_optimizer(optimizer=self.critic_optimizer, device_id=torch.cuda.current_device())
 
         # perform forward computation
         with self.ulysses_sharding_manager:
@@ -900,46 +829,28 @@
             offload_fsdp_param_and_grad(module=self.critic_module, offload_grad=self._is_offload_grad)
         if self._is_offload_optimizer:
             offload_fsdp_optimizer(optimizer=self.critic_optimizer)
-        torch_npu.npu.empty_cache()
+        torch.cuda.empty_cache()
         output = output.to('cpu')
         return output
 
     @register(dispatch_mode=Dispatch.ONE_TO_ALL)
-<<<<<<< HEAD
-    def save_checkpoint(self, local_path, hdfs_path=None, global_step=0):
-=======
     def save_checkpoint(self, local_path, hdfs_path=None, global_step=0, remove_previous_ckpt=False):
->>>>>>> 0c32cf78
         import torch
         if self._is_offload_param:
             load_fsdp_param_and_grad(module=self.critic_module,
-                                     device_id=torch_npu.npu.current_device(),
+                                     device_id=torch.cuda.current_device(),
                                      load_grad=self._is_offload_grad)
 
-<<<<<<< HEAD
-        self.checkpoint_manager.save_checkpoint(local_path=local_path, hdfs_path=hdfs_path, global_step=global_step)
-        torch.distributed.barrier()
-
-=======
         self.checkpoint_manager.save_checkpoint(local_path=local_path,
                                                 hdfs_path=hdfs_path,
                                                 global_step=global_step,
                                                 remove_previous_ckpt=remove_previous_ckpt)
 
         torch.distributed.barrier()
->>>>>>> 0c32cf78
         if self._is_offload_param:
             offload_fsdp_param_and_grad(module=self.critic_module, offload_grad=self._is_offload_grad)
 
     @register(dispatch_mode=Dispatch.ONE_TO_ALL)
-<<<<<<< HEAD
-    def load_checkpoint(self, path, del_local_after_load):
-        import torch
-        if self._is_offload_param:
-            load_fsdp_param_and_grad(module=self.critic_module,
-                                     device_id=torch.npu.current_device(),
-                                     load_grad=self._is_offload_grad)
-=======
     def load_checkpoint(self, path, del_local_after_load=True):
         import torch
         if self._is_offload_param:
@@ -947,7 +858,6 @@
                                      device_id=torch.cuda.current_device(),
                                      load_grad=self._is_offload_grad)
 
->>>>>>> 0c32cf78
         self.checkpoint_manager.load_checkpoint(path=path, del_local_after_load=del_local_after_load)
 
         torch.distributed.barrier()
@@ -965,7 +875,7 @@
         super().__init__()
         import torch.distributed
         if not torch.distributed.is_initialized():
-            torch.distributed.init_process_group(backend="hccl")
+            torch.distributed.init_process_group(backend="nccl")
         self.config = config
 
         # build device mesh for Ulysses Sequence Parallel
@@ -979,18 +889,15 @@
         self.ulysses_sequence_parallel_size = self.config.get('ulysses_sequence_parallel_size', 1)
         dp = world_size // self.ulysses_sequence_parallel_size
         if self.ulysses_sequence_parallel_size > 1:
-            self.ulysses_device_mesh = init_device_mesh('npu',
+            self.ulysses_device_mesh = init_device_mesh('cuda',
                                                         mesh_shape=(dp, self.ulysses_sequence_parallel_size),
                                                         mesh_dim_names=['dp', 'sp'])
 
         self.ulysses_sharding_manager = FSDPUlyssesShardingManager(self.ulysses_device_mesh)
 
         self.use_remove_padding = self.config.model.get('use_remove_padding', False)
-<<<<<<< HEAD
-=======
 
         # normalize config
->>>>>>> 0c32cf78
         if self.config.micro_batch_size is not None:
             self.config.micro_batch_size //= torch.distributed.get_world_size()
             self.config.micro_batch_size_per_gpu = self.config.micro_batch_size
@@ -1034,7 +941,7 @@
             reward_module = AutoModelForTokenClassification.from_pretrained(pretrained_model_name_or_path=local_path,
                                                                             config=model_config,
                                                                             torch_dtype=torch.bfloat16,
-                                                                            # attn_implementation='flash_attention_2',
+                                                                            attn_implementation='flash_attention_2',
                                                                             trust_remote_code=trust_remote_code)
             reward_module.to(torch.bfloat16)
         auto_wrap_policy = get_fsdp_wrap_policy(module=reward_module, config=self.config.model.fsdp_config)
@@ -1047,7 +954,7 @@
             param_init_fn=init_fn,
             use_orig_params=False,
             auto_wrap_policy=auto_wrap_policy,
-            device_id=torch.npu.current_device(),
+            device_id=torch.cuda.current_device(),
             sharding_strategy=sharding_strategy,  # zero3
             sync_module_states=True,
             cpu_offload=CPUOffload(offload_params=True),
@@ -1061,13 +968,13 @@
         # This is used to import external_lib into the huggingface systems
         import_external_libs(self.config.model.get('external_lib', None))
         self.reward_module = self._build_model(config=self.config)
-        torch_npu.npu.empty_cache()
+        torch.cuda.empty_cache()
 
     def _forward_micro_batch(self, micro_batch):
-        from verl.bert_padding import pad_input, unpad_input, index_first_axis, rearrange
+        from flash_attn.bert_padding import pad_input, unpad_input, index_first_axis, rearrange
         from verl.utils.ulysses import ulysses_pad_and_slice_inputs, gather_outpus_and_unpad
 
-        with torch.no_grad(), torch.autocast(device_type='npu', dtype=torch.bfloat16):
+        with torch.no_grad(), torch.autocast(device_type='cuda', dtype=torch.bfloat16):
             input_ids = micro_batch['input_ids']
             batch_size, seqlen = input_ids.shape
             attention_mask = micro_batch['attention_mask']
@@ -1085,8 +992,8 @@
                 # pad and slice the inputs if sp > 1
                 if self.ulysses_sequence_parallel_size > 1:
                     input_ids_rmpad, position_ids_rmpad, pad_size = ulysses_pad_and_slice_inputs(input_ids_rmpad, \
-                                                                                                 position_ids_rmpad, \
-                                                                                                 sp_size=self.ulysses_sequence_parallel_size)
+                                                                                                position_ids_rmpad, \
+                                                                                                sp_size=self.ulysses_sequence_parallel_size)
 
                 # only pass input_ids and position_ids to enable flash_attn_varlen
                 output = self.reward_module(input_ids=input_ids_rmpad,
@@ -1193,11 +1100,11 @@
     def compute_rm_score(self, data: DataProto):
         import itertools
         from verl.utils.seqlen_balancing import rearrange_micro_batches, get_reverse_idx
-        data = data.to('npu')
+        data = data.to('cuda')
         if self._do_switch_chat_template:
             rm_data = self._switch_chat_template(data)
 
-        rm_data.batch = rm_data.batch.to('npu')
+        rm_data.batch = rm_data.batch.cuda()
 
         # perform forward computation
         with self.ulysses_sharding_manager:
@@ -1232,5 +1139,5 @@
         self.reward_module._handle.reshard(True)
 
         output = output.to('cpu')
-        torch_npu.npu.empty_cache()
+        torch.cuda.empty_cache()
         return output