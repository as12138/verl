--- conflicted
+++ resolved
@@ -35,11 +35,8 @@
 from torch.utils.data import DataLoader
 
 from verl.utils.py_functional import union_two_dict
-<<<<<<< HEAD
+from verl.utils.torch_functional import allgather_dict_tensors
 from verl.utils.device import get_torch_device
-=======
-from verl.utils.torch_functional import allgather_dict_tensors
->>>>>>> e12edc7f
 
 __all__ = ["DataProto", "union_tensor_dict"]
 
@@ -276,13 +273,7 @@
 
         batch_deserialized_bytes, non_tensor_batch, meta_info = data
         batch_deserialized = io.BytesIO(initial_bytes=batch_deserialized_bytes)
-<<<<<<< HEAD
-        batch = torch.load(batch_deserialized,
-                           weights_only=False,
-                           map_location='cpu' if not get_torch_device().is_available() else None)
-=======
-        batch = torch.load(batch_deserialized, weights_only=False, map_location="cpu" if not torch.cuda.is_available() else None)
->>>>>>> e12edc7f
+        batch = torch.load(batch_deserialized, weights_only=False, map_location="cpu" if not get_torch_device().is_available() else None)
         self.batch = batch
         self.non_tensor_batch = non_tensor_batch
         self.meta_info = meta_info
