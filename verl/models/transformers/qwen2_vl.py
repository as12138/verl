# Copyright 2024 Bytedance Ltd. and/or its affiliates
#
# Licensed under the Apache License, Version 2.0 (the "License");
# you may not use this file except in compliance with the License.
# You may obtain a copy of the License at
#
#     http://www.apache.org/licenses/LICENSE-2.0
#
# Unless required by applicable law or agreed to in writing, software
# distributed under the License is distributed on an "AS IS" BASIS,
# WITHOUT WARRANTIES OR CONDITIONS OF ANY KIND, either express or implied.
# See the License for the specific language governing permissions and
# limitations under the License.

import inspect
import os
<<<<<<< HEAD
import math
from transformers.utils import is_flash_attn_greater_or_equal
from transformers.modeling_flash_attention_utils import _flash_attention_forward
from verl.utils.ulysses import gather_heads_scatter_seq, gather_seq_scatter_heads, \
    get_ulysses_sequence_parallel_world_size, validate_ulysses_config
from verl.utils.device import is_cuda_available, is_npu_available
=======
from typing import Optional, Tuple

import torch
from transformers.modeling_flash_attention_utils import _flash_attention_forward
from transformers.utils import is_flash_attn_greater_or_equal

from verl.utils.ulysses import (
    gather_heads_scatter_seq,
    gather_seq_scatter_heads,
    get_ulysses_sequence_parallel_world_size,
    validate_ulysses_config,
)
>>>>>>> e12edc7f

if is_cuda_available:
    try:
        from flash_attn import flash_attn_func, flash_attn_varlen_func

        _flash_supports_window_size = "window_size" in list(inspect.signature(flash_attn_func).parameters)
    except ImportError:
        flash_attn_varlen_func = None
elif is_npu_available:
    try:
        from transformers.integrations.npu_flash_attention import npu_flash_attn_varlen_func as flash_attn_varlen_func
    except ImportError:
        flash_attn_varlen_func = None


def get_rope_index(
    processor,
    input_ids: torch.Tensor,
    image_grid_thw: Optional[torch.Tensor] = None,
    video_grid_thw: Optional[torch.Tensor] = None,
    second_per_grid_ts: Optional[torch.Tensor] = None,
    attention_mask: Optional[torch.Tensor] = None,
) -> torch.Tensor:
    """
    Gets the position ids for Qwen2-VL, it should be generated before sharding the sequence.
    The batch dim has been removed and the input_ids should be a 1D tensor representing a single example.
    https://github.com/huggingface/transformers/blob/v4.49.0/src/transformers/models/qwen2_5_vl/modeling_qwen2_5_vl.py#L1546
    """
    spatial_merge_size = processor.image_processor.merge_size
    tokens_per_second = 2
    image_token_id = processor.tokenizer.convert_tokens_to_ids("<|image_pad|>")
    video_token_id = processor.tokenizer.convert_tokens_to_ids("<|video_pad|>")
    vision_start_token_id = processor.tokenizer.convert_tokens_to_ids("<|vision_start|>")
    if input_ids is not None and (image_grid_thw is not None or video_grid_thw is not None):
        if attention_mask is None:
            attention_mask = torch.ones_like(input_ids)

        position_ids = torch.ones(3, input_ids.size(0), dtype=input_ids.dtype, device=input_ids.device)  # (3, seqlen)
        image_index, video_index = 0, 0
        input_ids = input_ids[attention_mask == 1]
        image_nums, video_nums = 0, 0
        vision_start_indices = torch.argwhere(input_ids == vision_start_token_id)
        vision_tokens = input_ids[vision_start_indices + 1]
        image_nums = (vision_tokens == image_token_id).sum()
        video_nums = (vision_tokens == video_token_id).sum()
        input_tokens = input_ids.tolist()
        llm_pos_ids_list: list = []
        st = 0
        remain_images, remain_videos = image_nums, video_nums
        for _ in range(image_nums + video_nums):
            if image_token_id in input_tokens and remain_images > 0:
                ed_image = input_tokens.index(image_token_id, st)
            else:
                ed_image = len(input_tokens) + 1
            if video_token_id in input_tokens and remain_videos > 0:
                ed_video = input_tokens.index(video_token_id, st)
            else:
                ed_video = len(input_tokens) + 1
            if ed_image < ed_video:
                t, h, w = (
                    image_grid_thw[image_index][0],
                    image_grid_thw[image_index][1],
                    image_grid_thw[image_index][2],
                )
                second_per_grid_t = 0
                image_index += 1
                remain_images -= 1
                ed = ed_image
            else:
                t, h, w = (
                    video_grid_thw[video_index][0],
                    video_grid_thw[video_index][1],
                    video_grid_thw[video_index][2],
                )
                second_per_grid_t = second_per_grid_ts[video_index] if second_per_grid_ts is not None else 1.0

                video_index += 1
                remain_videos -= 1
                ed = ed_video

            llm_grid_t, llm_grid_h, llm_grid_w = (
                t.item(),
                h.item() // spatial_merge_size,
                w.item() // spatial_merge_size,
            )
            text_len = ed - st

            st_idx = llm_pos_ids_list[-1].max() + 1 if len(llm_pos_ids_list) > 0 else 0
            llm_pos_ids_list.append(torch.arange(text_len).view(1, -1).expand(3, -1) + st_idx)

            t_index = torch.arange(llm_grid_t).view(-1, 1).expand(-1, llm_grid_h * llm_grid_w)
            t_index = (t_index * second_per_grid_t * tokens_per_second).long().flatten()
            h_index = torch.arange(llm_grid_h).view(1, -1, 1).expand(llm_grid_t, -1, llm_grid_w).flatten()
            w_index = torch.arange(llm_grid_w).view(1, 1, -1).expand(llm_grid_t, llm_grid_h, -1).flatten()
            llm_pos_ids_list.append(torch.stack([t_index, h_index, w_index]) + text_len + st_idx)
            st = ed + llm_grid_t * llm_grid_h * llm_grid_w

        if st < len(input_tokens):
            st_idx = llm_pos_ids_list[-1].max() + 1 if len(llm_pos_ids_list) > 0 else 0
            text_len = len(input_tokens) - st
            llm_pos_ids_list.append(torch.arange(text_len).view(1, -1).expand(3, -1) + st_idx)

        llm_positions = torch.cat(llm_pos_ids_list, dim=1).reshape(3, -1)
        position_ids[..., attention_mask == 1] = llm_positions.to(position_ids.device)
    else:
        if attention_mask is not None:
            position_ids = attention_mask.long().cumsum(-1) - 1
            position_ids.masked_fill_(attention_mask == 0, 1)
            position_ids = position_ids.unsqueeze(0).expand(3, -1).to(input_ids.device)
        else:
            position_ids = torch.arange(input_ids.shape[1], device=input_ids.device).view(1, -1).expand(3, -1)

    return position_ids


def prepare_fa2_from_position_ids(query: torch.Tensor, key: torch.Tensor, value: torch.Tensor, position_ids: torch.Tensor):
    query = query.view(-1, query.size(-2), query.size(-1))
    key = key.view(-1, key.size(-2), key.size(-1))
    value = value.view(-1, value.size(-2), value.size(-1))
    position_ids = position_ids.flatten()
    indices_q = torch.arange(position_ids.size(0), device=position_ids.device, dtype=torch.int32)
    cu_seqlens = torch.cat(
        (
            indices_q[position_ids == 0],
            torch.tensor(position_ids.size(), device=position_ids.device, dtype=torch.int32),
        )
    )
    max_length = cu_seqlens.diff().max()  # use cu_seqlens to infer max_length for qwen2vl mrope
    return (query, key, value, indices_q, (cu_seqlens, cu_seqlens), (max_length, max_length))


def flash_attention_forward(
    query_states: torch.Tensor,
    key_states: torch.Tensor,
    value_states: torch.Tensor,
    attention_mask: torch.Tensor,
    query_length: int,
    is_causal: bool = True,
    position_ids: Optional[torch.Tensor] = None,
    sliding_window: Optional[int] = None,
    use_top_left_mask: bool = False,
    deterministic: Optional[bool] = None,
    **kwargs,
):
    """
    Patches flash attention forward to handle 3D position ids in mrope. (3, batch_size, seq_length)
    """
    causal = is_causal if not use_top_left_mask else is_causal and query_length != 1

    # Assuming 4D tensors, key_states.shape[1] is the key/value sequence length (source length).
<<<<<<< HEAD
    # This only for flash_attn on GPU
    if is_cuda_available:
        use_sliding_windows = (_flash_supports_window_size and sliding_window is not None and
                               key_states.shape[1] > sliding_window)
        flash_kwargs = {"window_size": (sliding_window, sliding_window)} if use_sliding_windows else {}
    elif is_npu_available:
        flash_kwargs = {}
=======
    use_sliding_windows = _flash_supports_window_size and sliding_window is not None and key_states.shape[1] > sliding_window
    flash_kwargs = {"window_size": (sliding_window, sliding_window)} if use_sliding_windows else {}
>>>>>>> e12edc7f

    if is_flash_attn_greater_or_equal("2.4.1"):
        if deterministic is None:
            deterministic = os.environ.get("FLASH_ATTENTION_DETERMINISTIC", "0") == "1"
        flash_kwargs["deterministic"] = deterministic

    if position_ids is not None and query_length != 1 and not (torch.diff(position_ids[0], dim=-1) >= 0).all():
        batch_size = query_states.size(0)
        query_states, key_states, value_states, _, cu_seq_lens, max_seq_lens = prepare_fa2_from_position_ids(query_states, key_states, value_states, position_ids[0])  # remove channel dimension
        cu_seqlens_q, cu_seqlens_k = cu_seq_lens
        max_seqlen_in_batch_q, max_seqlen_in_batch_k = max_seq_lens
        attn_output = flash_attn_varlen_func(
            query_states,
            key_states,
            value_states,
            cu_seqlens_q=cu_seqlens_q,
            cu_seqlens_k=cu_seqlens_k,
            max_seqlen_q=max_seqlen_in_batch_q,
            max_seqlen_k=max_seqlen_in_batch_k,
            dropout_p=kwargs.pop("dropout", 0.0),
            softmax_scale=kwargs.pop("softmax_scale", None),
            causal=causal,
            **flash_kwargs,
        )
        attn_output = attn_output.view(batch_size, -1, attn_output.size(-2), attn_output.size(-1))
    else:
        attn_output = _flash_attention_forward(
            query_states,
            key_states,
            value_states,
            attention_mask,
            query_length,
            is_causal=is_causal,
            sliding_window=sliding_window,
            use_top_left_mask=use_top_left_mask,
            deterministic=deterministic,
            **kwargs,
        )  # do not pass position_ids to old flash_attention_forward

    return attn_output


def ulysses_flash_attn_forward(
    self,
    hidden_states: torch.Tensor,
    attention_mask: Optional[torch.Tensor] = None,
    position_ids: Optional[torch.LongTensor] = None,
    position_embeddings: Optional[Tuple[torch.Tensor, torch.Tensor]] = None,  # will become mandatory in v4.46
    **kwargs,
) -> Tuple[torch.Tensor, None, None]:
    from transformers.models.qwen2_vl.modeling_qwen2_vl import apply_multimodal_rotary_pos_emb, repeat_kv

    bsz, q_len, _ = hidden_states.size()  # q_len = seq_length / sp_size
    query_states = self.q_proj(hidden_states)  # (batch_size, seq_length / sp_size, num_heads * head_size)
    key_states = self.k_proj(hidden_states)
    value_states = self.v_proj(hidden_states)

    query_states = query_states.view(bsz, q_len, self.num_heads, self.head_dim).transpose(1, 2)
    key_states = key_states.view(bsz, q_len, self.num_key_value_heads, self.head_dim).transpose(1, 2)
    value_states = value_states.view(bsz, q_len, self.num_key_value_heads, self.head_dim).transpose(1, 2)

    ulysses_sp_size = get_ulysses_sequence_parallel_world_size()

    if ulysses_sp_size > 1:
        validate_ulysses_config(self.num_heads, ulysses_sp_size)

        key_states = repeat_kv(key_states, self.num_key_value_groups)
        value_states = repeat_kv(value_states, self.num_key_value_groups)
        query_states = gather_seq_scatter_heads(query_states, seq_dim=2, head_dim=1)
        key_states = gather_seq_scatter_heads(key_states, seq_dim=2, head_dim=1)
        value_states = gather_seq_scatter_heads(value_states, seq_dim=2, head_dim=1)
        # (batch_size, num_head / sp_size, seq_length, head_size)
        full_q_len = query_states.size(2)  # full_q_len = seq_length
    else:
        full_q_len = q_len

    # Because the input can be padded, the absolute sequence length depends on the max position id.
    if position_embeddings is None:
        cos, sin = self.rotary_emb(value_states, position_ids)
    else:
        cos, sin = position_embeddings

    query_states, key_states = apply_multimodal_rotary_pos_emb(query_states, key_states, cos, sin, self.rope_scaling["mrope_section"])
    dropout_rate = 0.0 if not self.training else self.attention_dropout

    # Reashape to the expected shape for Flash Attention
    query_states = query_states.transpose(1, 2)
    key_states = key_states.transpose(1, 2)
    value_states = value_states.transpose(1, 2)

    if self.config.use_sliding_window and getattr(self.config, "sliding_window", None) is not None and self.layer_idx >= self.config.max_window_layers:
        sliding_window = self.config.sliding_window
    else:
        sliding_window = None

    attn_output = flash_attention_forward(
        query_states,
        key_states,
        value_states,
        attention_mask,
        full_q_len,
        dropout=dropout_rate,
        sliding_window=sliding_window,
        is_causal=self.is_causal,
        use_top_left_mask=self._flash_attn_uses_top_left_mask,
        position_ids=position_ids,  # important: pass position ids
    )  # (batch_size, seq_length, num_head / sp_size, head_size)
    if ulysses_sp_size > 1:
        attn_output = gather_heads_scatter_seq(attn_output, head_dim=2, seq_dim=1)

    attn_output = attn_output.reshape(bsz, q_len, self.hidden_size).contiguous()
    attn_output = self.o_proj(attn_output)
    return attn_output, None, None<|MERGE_RESOLUTION|>--- conflicted
+++ resolved
@@ -14,14 +14,6 @@
 
 import inspect
 import os
-<<<<<<< HEAD
-import math
-from transformers.utils import is_flash_attn_greater_or_equal
-from transformers.modeling_flash_attention_utils import _flash_attention_forward
-from verl.utils.ulysses import gather_heads_scatter_seq, gather_seq_scatter_heads, \
-    get_ulysses_sequence_parallel_world_size, validate_ulysses_config
-from verl.utils.device import is_cuda_available, is_npu_available
-=======
 from typing import Optional, Tuple
 
 import torch
@@ -34,20 +26,14 @@
     get_ulysses_sequence_parallel_world_size,
     validate_ulysses_config,
 )
->>>>>>> e12edc7f
-
-if is_cuda_available:
-    try:
-        from flash_attn import flash_attn_func, flash_attn_varlen_func
-
-        _flash_supports_window_size = "window_size" in list(inspect.signature(flash_attn_func).parameters)
-    except ImportError:
-        flash_attn_varlen_func = None
-elif is_npu_available:
-    try:
-        from transformers.integrations.npu_flash_attention import npu_flash_attn_varlen_func as flash_attn_varlen_func
-    except ImportError:
-        flash_attn_varlen_func = None
+from verl.utils.device import is_cuda_available, is_npu_available
+
+try:
+    from transformers.modeling_flash_attention_utils import flash_attn_func, flash_attn_varlen_func
+
+    _flash_supports_window_size = "window_size" in list(inspect.signature(flash_attn_func).parameters)
+except ImportError:
+    flash_attn_varlen_func = None
 
 
 def get_rope_index(
@@ -185,18 +171,8 @@
     causal = is_causal if not use_top_left_mask else is_causal and query_length != 1
 
     # Assuming 4D tensors, key_states.shape[1] is the key/value sequence length (source length).
-<<<<<<< HEAD
-    # This only for flash_attn on GPU
-    if is_cuda_available:
-        use_sliding_windows = (_flash_supports_window_size and sliding_window is not None and
-                               key_states.shape[1] > sliding_window)
-        flash_kwargs = {"window_size": (sliding_window, sliding_window)} if use_sliding_windows else {}
-    elif is_npu_available:
-        flash_kwargs = {}
-=======
     use_sliding_windows = _flash_supports_window_size and sliding_window is not None and key_states.shape[1] > sliding_window
     flash_kwargs = {"window_size": (sliding_window, sliding_window)} if use_sliding_windows else {}
->>>>>>> e12edc7f
 
     if is_flash_attn_greater_or_equal("2.4.1"):
         if deterministic is None:
